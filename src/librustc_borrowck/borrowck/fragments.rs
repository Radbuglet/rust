// Copyright 2012-2014 The Rust Project Developers. See the COPYRIGHT
// file at the top-level directory of this distribution and at
// http://rust-lang.org/COPYRIGHT.
//
// Licensed under the Apache License, Version 2.0 <LICENSE-APACHE or
// http://www.apache.org/licenses/LICENSE-2.0> or the MIT license
// <LICENSE-MIT or http://opensource.org/licenses/MIT>, at your
// option. This file may not be copied, modified, or distributed
// except according to those terms.

//! Helper routines used for fragmenting structural paths due to moves for
//! tracking drop obligations. Please see the extensive comments in the
//! section "Structural fragments" in `doc.rs`.

use self::Fragment::*;

use borrowck::{LoanPath};
use borrowck::LoanPathKind::{LpVar, LpUpvar, LpDowncast, LpExtend};
use borrowck::LoanPathElem::{LpDeref, LpInterior};
use borrowck::move_data::{InvalidMovePathIndex};
use borrowck::move_data::{MoveData, MovePathIndex};
use rustc::session::config;
use rustc::middle::ty;
use rustc::middle::mem_categorization as mc;
use rustc::util::ppaux::{Repr, UserString};
use std::mem;
use std::rc::Rc;
use syntax::ast;
use syntax::ast_map;
use syntax::attr::AttrMetaMethods;
use syntax::codemap::Span;

#[derive(PartialEq, Eq, PartialOrd, Ord)]
enum Fragment {
    // This represents the path described by the move path index
    Just(MovePathIndex),

    // This represents the collection of all but one of the elements
    // from an array at the path described by the move path index.
    // Note that attached MovePathIndex should have mem_categorization
    // of InteriorElement (i.e. array dereference `.index(&FullRange)`).
    AllButOneFrom(MovePathIndex),
}

impl Fragment {
    fn loan_path_repr<'tcx>(&self, move_data: &MoveData<'tcx>, tcx: &ty::ctxt<'tcx>) -> String {
        let repr = |&: mpi| move_data.path_loan_path(mpi).repr(tcx);
        match *self {
            Just(mpi) => repr(mpi),
            AllButOneFrom(mpi) => format!("$(allbutone {})", repr(mpi)),
        }
    }

    fn loan_path_user_string<'tcx>(&self,
                                   move_data: &MoveData<'tcx>,
                                   tcx: &ty::ctxt<'tcx>) -> String {
        let user_string = |&: mpi| move_data.path_loan_path(mpi).user_string(tcx);
        match *self {
            Just(mpi) => user_string(mpi),
            AllButOneFrom(mpi) => format!("$(allbutone {})", user_string(mpi)),
        }
    }
}

pub struct FragmentSets {
    /// During move_data construction, `moved_leaf_paths` tracks paths
    /// that have been used directly by being moved out of.  When
    /// move_data construction has been completed, `moved_leaf_paths`
    /// tracks such paths that are *leaf fragments* (e.g. `a.j` if we
    /// never move out any child like `a.j.x`); any parent paths
    /// (e.g. `a` for the `a.j` example) are moved over to
    /// `parents_of_fragments`.
    moved_leaf_paths: Vec<MovePathIndex>,

    /// `assigned_leaf_paths` tracks paths that have been used
    /// directly by being overwritten, but is otherwise much like
    /// `moved_leaf_paths`.
    assigned_leaf_paths: Vec<MovePathIndex>,

    /// `parents_of_fragments` tracks paths that are definitely
    /// parents of paths that have been moved.
    ///
    /// FIXME(pnkfelix) probably do not want/need
    /// `parents_of_fragments` at all, if we can avoid it.
    ///
    /// Update: I do not see a way to to avoid it.  Maybe just remove
    /// above fixme, or at least document why doing this may be hard.
    parents_of_fragments: Vec<MovePathIndex>,

    /// During move_data construction (specifically the
    /// fixup_fragment_sets call), `unmoved_fragments` tracks paths
    /// that have been "left behind" after a sibling has been moved or
    /// assigned.  When move_data construction has been completed,
    /// `unmoved_fragments` tracks paths that were *only* results of
    /// being left-behind, and never directly moved themselves.
    unmoved_fragments: Vec<Fragment>,
}

impl FragmentSets {
    pub fn new() -> FragmentSets {
        FragmentSets {
            unmoved_fragments: Vec::new(),
            moved_leaf_paths: Vec::new(),
            assigned_leaf_paths: Vec::new(),
            parents_of_fragments: Vec::new(),
        }
    }

    pub fn add_move(&mut self, path_index: MovePathIndex) {
        self.moved_leaf_paths.push(path_index);
    }

    pub fn add_assignment(&mut self, path_index: MovePathIndex) {
        self.assigned_leaf_paths.push(path_index);
    }
}

pub fn instrument_move_fragments<'tcx>(this: &MoveData<'tcx>,
                                       tcx: &ty::ctxt<'tcx>,
                                       sp: Span,
                                       id: ast::NodeId) {
    let (span_err, print) = {
        let attrs : &[ast::Attribute];
        attrs = match tcx.map.find(id) {
            Some(ast_map::NodeItem(ref item)) =>
                item.attrs.index(&FullRange),
            Some(ast_map::NodeImplItem(&ast::MethodImplItem(ref m))) =>
                m.attrs.index(&FullRange),
            Some(ast_map::NodeTraitItem(&ast::ProvidedMethod(ref m))) =>
                m.attrs.index(&FullRange),
            _ => [].index(&FullRange),
        };

        let span_err =
            attrs.iter().any(|a| a.check_name("rustc_move_fragments"));
        let print = tcx.sess.debugging_opt(config::PRINT_MOVE_FRAGMENTS);

        (span_err, print)
    };

    if !span_err && !print { return; }

    let instrument_all_paths = |&: kind, vec_rc: &Vec<MovePathIndex>| {
        for (i, mpi) in vec_rc.iter().enumerate() {
            let render = |&:| this.path_loan_path(*mpi).user_string(tcx);
            if span_err {
                tcx.sess.span_err(sp, format!("{}: `{}`", kind, render()).index(&FullRange));
            }
            if print {
                println!("id:{} {}[{}] `{}`", id, kind, i, render());
            }
        }
    };

    let instrument_all_fragments = |&: kind, vec_rc: &Vec<Fragment>| {
        for (i, f) in vec_rc.iter().enumerate() {
            let render = |&:| f.loan_path_user_string(this, tcx);
            if span_err {
                tcx.sess.span_err(sp, format!("{}: `{}`", kind, render()).index(&FullRange));
            }
            if print {
                println!("id:{} {}[{}] `{}`", id, kind, i, render());
            }
        }
    };

    let fragments = this.fragments.borrow();
    instrument_all_paths("moved_leaf_path", &fragments.moved_leaf_paths);
    instrument_all_fragments("unmoved_fragment", &fragments.unmoved_fragments);
    instrument_all_paths("parent_of_fragments", &fragments.parents_of_fragments);
    instrument_all_paths("assigned_leaf_path", &fragments.assigned_leaf_paths);
}

/// Normalizes the fragment sets in `this`; i.e., removes duplicate entries, constructs the set of
/// parents, and constructs the left-over fragments.
///
/// Note: "left-over fragments" means paths that were not directly referenced in moves nor
/// assignments, but must nonetheless be tracked as potential drop obligations.
pub fn fixup_fragment_sets<'tcx>(this: &MoveData<'tcx>, tcx: &ty::ctxt<'tcx>) {

    let mut fragments = this.fragments.borrow_mut();

    // Swap out contents of fragments so that we can modify the fields
    // without borrowing the common fragments.
    let mut unmoved = mem::replace(&mut fragments.unmoved_fragments, vec![]);
    let mut parents = mem::replace(&mut fragments.parents_of_fragments, vec![]);
    let mut moved = mem::replace(&mut fragments.moved_leaf_paths, vec![]);
    let mut assigned = mem::replace(&mut fragments.assigned_leaf_paths, vec![]);

    let path_lps = |&: mpis: &[MovePathIndex]| -> Vec<String> {
        mpis.iter().map(|mpi| this.path_loan_path(*mpi).repr(tcx)).collect()
    };

    let frag_lps = |&: fs: &[Fragment]| -> Vec<String> {
        fs.iter().map(|f| f.loan_path_repr(this, tcx)).collect()
    };

    // First, filter out duplicates
    moved.sort();
    moved.dedup();
<<<<<<< HEAD
    debug!("fragments 1 moved: {}", path_lps(moved.index(&FullRange)));

    assigned.sort();
    assigned.dedup();
    debug!("fragments 1 assigned: {}", path_lps(assigned.index(&FullRange)));
=======
    debug!("fragments 1 moved: {:?}", path_lps(moved[]));

    assigned.sort();
    assigned.dedup();
    debug!("fragments 1 assigned: {:?}", path_lps(assigned[]));
>>>>>>> 44440e5c

    // Second, build parents from the moved and assigned.
    for m in moved.iter() {
        let mut p = this.path_parent(*m);
        while p != InvalidMovePathIndex {
            parents.push(p);
            p = this.path_parent(p);
        }
    }
    for a in assigned.iter() {
        let mut p = this.path_parent(*a);
        while p != InvalidMovePathIndex {
            parents.push(p);
            p = this.path_parent(p);
        }
    }

    parents.sort();
    parents.dedup();
<<<<<<< HEAD
    debug!("fragments 2 parents: {}", path_lps(parents.index(&FullRange)));

    // Third, filter the moved and assigned fragments down to just the non-parents
    moved.retain(|f| non_member(*f, parents.index(&FullRange)));
    debug!("fragments 3 moved: {}", path_lps(moved.index(&FullRange)));

    assigned.retain(|f| non_member(*f, parents.index(&FullRange)));
    debug!("fragments 3 assigned: {}", path_lps(assigned.index(&FullRange)));
=======
    debug!("fragments 2 parents: {:?}", path_lps(parents[]));

    // Third, filter the moved and assigned fragments down to just the non-parents
    moved.retain(|f| non_member(*f, parents[]));
    debug!("fragments 3 moved: {:?}", path_lps(moved[]));

    assigned.retain(|f| non_member(*f, parents[]));
    debug!("fragments 3 assigned: {:?}", path_lps(assigned[]));
>>>>>>> 44440e5c

    // Fourth, build the leftover from the moved, assigned, and parents.
    for m in moved.iter() {
        let lp = this.path_loan_path(*m);
        add_fragment_siblings(this, tcx, &mut unmoved, lp, None);
    }
    for a in assigned.iter() {
        let lp = this.path_loan_path(*a);
        add_fragment_siblings(this, tcx, &mut unmoved, lp, None);
    }
    for p in parents.iter() {
        let lp = this.path_loan_path(*p);
        add_fragment_siblings(this, tcx, &mut unmoved, lp, None);
    }

    unmoved.sort();
    unmoved.dedup();
<<<<<<< HEAD
    debug!("fragments 4 unmoved: {}", frag_lps(unmoved.index(&FullRange)));
=======
    debug!("fragments 4 unmoved: {:?}", frag_lps(unmoved[]));
>>>>>>> 44440e5c

    // Fifth, filter the leftover fragments down to its core.
    unmoved.retain(|f| match *f {
        AllButOneFrom(_) => true,
        Just(mpi) => non_member(mpi, parents.index(&FullRange)) &&
            non_member(mpi, moved.index(&FullRange)) &&
            non_member(mpi, assigned.index(&FullRange))
    });
<<<<<<< HEAD
    debug!("fragments 5 unmoved: {}", frag_lps(unmoved.index(&FullRange)));
=======
    debug!("fragments 5 unmoved: {:?}", frag_lps(unmoved[]));
>>>>>>> 44440e5c

    // Swap contents back in.
    fragments.unmoved_fragments = unmoved;
    fragments.parents_of_fragments = parents;
    fragments.moved_leaf_paths = moved;
    fragments.assigned_leaf_paths = assigned;

    return;

    fn non_member(elem: MovePathIndex, set: &[MovePathIndex]) -> bool {
        match set.binary_search(&elem) {
            Ok(_) => false,
            Err(_) => true,
        }
    }
}

/// Adds all of the precisely-tracked siblings of `lp` as potential move paths of interest. For
/// example, if `lp` represents `s.x.j`, then adds moves paths for `s.x.i` and `s.x.k`, the
/// siblings of `s.x.j`.
fn add_fragment_siblings<'tcx>(this: &MoveData<'tcx>,
                               tcx: &ty::ctxt<'tcx>,
                               gathered_fragments: &mut Vec<Fragment>,
                               lp: Rc<LoanPath<'tcx>>,
                               origin_id: Option<ast::NodeId>) {
    match lp.kind {
        LpVar(_) | LpUpvar(..) => {} // Local variables have no siblings.

        // Consuming a downcast is like consuming the original value, so propage inward.
        LpDowncast(ref loan_parent, _) => {
            add_fragment_siblings(this, tcx, gathered_fragments, loan_parent.clone(), origin_id);
        }

        // *LV for Unique consumes the contents of the box (at
        // least when it is non-copy...), so propagate inward.
        LpExtend(ref loan_parent, _, LpDeref(mc::Unique)) => {
            add_fragment_siblings(this, tcx, gathered_fragments, loan_parent.clone(), origin_id);
        }

        // *LV for unsafe and borrowed pointers do not consume their loan path, so stop here.
        LpExtend(_, _, LpDeref(mc::UnsafePtr(..)))   |
        LpExtend(_, _, LpDeref(mc::Implicit(..)))    |
        LpExtend(_, _, LpDeref(mc::BorrowedPtr(..))) => {}

        // FIXME(pnkfelix): LV[j] should be tracked, at least in the
        // sense of we will track the remaining drop obligation of the
        // rest of the array.
        //
        // LV[j] is not tracked precisely
        LpExtend(_, _, LpInterior(mc::InteriorElement(_))) => {
            let mp = this.move_path(tcx, lp.clone());
            gathered_fragments.push(AllButOneFrom(mp));
        }

        // field access LV.x and tuple access LV#k are the cases
        // we are interested in
        LpExtend(ref loan_parent, mc,
                 LpInterior(mc::InteriorField(ref field_name))) => {
            let enum_variant_info = match loan_parent.kind {
                LpDowncast(ref loan_parent_2, variant_def_id) =>
                    Some((variant_def_id, loan_parent_2.clone())),
                LpExtend(..) | LpVar(..) | LpUpvar(..) =>
                    None,
            };
            add_fragment_siblings_for_extension(
                this,
                tcx,
                gathered_fragments,
                loan_parent, mc, field_name, &lp, origin_id, enum_variant_info);
        }
    }
}

/// We have determined that `origin_lp` destructures to LpExtend(parent, original_field_name).
/// Based on this, add move paths for all of the siblings of `origin_lp`.
fn add_fragment_siblings_for_extension<'tcx>(this: &MoveData<'tcx>,
                                             tcx: &ty::ctxt<'tcx>,
                                             gathered_fragments: &mut Vec<Fragment>,
                                             parent_lp: &Rc<LoanPath<'tcx>>,
                                             mc: mc::MutabilityCategory,
                                             origin_field_name: &mc::FieldName,
                                             origin_lp: &Rc<LoanPath<'tcx>>,
                                             origin_id: Option<ast::NodeId>,
                                             enum_variant_info: Option<(ast::DefId,
                                                                        Rc<LoanPath<'tcx>>)>) {
    let parent_ty = parent_lp.to_type();

    let mut add_fragment_sibling_local = |&mut : field_name, variant_did| {
        add_fragment_sibling_core(
            this, tcx, gathered_fragments, parent_lp.clone(), mc, field_name, origin_lp,
            variant_did);
    };

    match (&parent_ty.sty, enum_variant_info) {
        (&ty::ty_tup(ref v), None) => {
            let tuple_idx = match *origin_field_name {
                mc::PositionalField(tuple_idx) => tuple_idx,
                mc::NamedField(_) =>
                    panic!("tuple type {} should not have named fields.",
                           parent_ty.repr(tcx)),
            };
            let tuple_len = v.len();
            for i in range(0, tuple_len) {
                if i == tuple_idx { continue }
                let field_name = mc::PositionalField(i);
                add_fragment_sibling_local(field_name, None);
            }
        }

        (&ty::ty_struct(def_id, ref _substs), None) => {
            let fields = ty::lookup_struct_fields(tcx, def_id);
            match *origin_field_name {
                mc::NamedField(ast_name) => {
                    for f in fields.iter() {
                        if f.name == ast_name {
                            continue;
                        }
                        let field_name = mc::NamedField(f.name);
                        add_fragment_sibling_local(field_name, None);
                    }
                }
                mc::PositionalField(tuple_idx) => {
                    for (i, _f) in fields.iter().enumerate() {
                        if i == tuple_idx {
                            continue
                        }
                        let field_name = mc::PositionalField(i);
                        add_fragment_sibling_local(field_name, None);
                    }
                }
            }
        }

        (&ty::ty_enum(enum_def_id, substs), ref enum_variant_info) => {
            let variant_info = {
                let mut variants = ty::substd_enum_variants(tcx, enum_def_id, substs);
                match *enum_variant_info {
                    Some((variant_def_id, ref _lp2)) =>
                        variants.iter()
                        .find(|variant| variant.id == variant_def_id)
                        .expect("enum_variant_with_id(): no variant exists with that ID")
                        .clone(),
                    None => {
                        assert_eq!(variants.len(), 1);
                        variants.pop().unwrap()
                    }
                }
            };
            match *origin_field_name {
                mc::NamedField(ast_name) => {
                    let variant_arg_names = variant_info.arg_names.as_ref().unwrap();
                    for variant_arg_ident in variant_arg_names.iter() {
                        if variant_arg_ident.name == ast_name {
                            continue;
                        }
                        let field_name = mc::NamedField(variant_arg_ident.name);
                        add_fragment_sibling_local(field_name, Some(variant_info.id));
                    }
                }
                mc::PositionalField(tuple_idx) => {
                    let variant_arg_types = &variant_info.args;
                    for (i, _variant_arg_ty) in variant_arg_types.iter().enumerate() {
                        if tuple_idx == i {
                            continue;
                        }
                        let field_name = mc::PositionalField(i);
                        add_fragment_sibling_local(field_name, None);
                    }
                }
            }
        }

        ref sty_and_variant_info => {
            let msg = format!("type {} ({:?}) is not fragmentable",
                              parent_ty.repr(tcx), sty_and_variant_info);
            let opt_span = origin_id.and_then(|id|tcx.map.opt_span(id));
            tcx.sess.opt_span_bug(opt_span, msg.index(&FullRange))
        }
    }
}

/// Adds the single sibling `LpExtend(parent, new_field_name)` of `origin_lp` (the original
/// loan-path).
fn add_fragment_sibling_core<'tcx>(this: &MoveData<'tcx>,
                                   tcx: &ty::ctxt<'tcx>,
                                   gathered_fragments: &mut Vec<Fragment>,
                                   parent: Rc<LoanPath<'tcx>>,
                                   mc: mc::MutabilityCategory,
                                   new_field_name: mc::FieldName,
                                   origin_lp: &Rc<LoanPath<'tcx>>,
                                   enum_variant_did: Option<ast::DefId>) -> MovePathIndex {
    let opt_variant_did = match parent.kind {
        LpDowncast(_, variant_did) => Some(variant_did),
        LpVar(..) | LpUpvar(..) | LpExtend(..) => enum_variant_did,
    };

    let loan_path_elem = LpInterior(mc::InteriorField(new_field_name));
    let new_lp_type = match new_field_name {
        mc::NamedField(ast_name) =>
            ty::named_element_ty(tcx, parent.to_type(), ast_name, opt_variant_did),
        mc::PositionalField(idx) =>
            ty::positional_element_ty(tcx, parent.to_type(), idx, opt_variant_did),
    };
    let new_lp_variant = LpExtend(parent, mc, loan_path_elem);
    let new_lp = LoanPath::new(new_lp_variant, new_lp_type.unwrap());
    debug!("add_fragment_sibling_core(new_lp={}, origin_lp={})",
           new_lp.repr(tcx), origin_lp.repr(tcx));
    let mp = this.move_path(tcx, Rc::new(new_lp));

    // Do not worry about checking for duplicates here; we will sort
    // and dedup after all are added.
    gathered_fragments.push(Just(mp));

    mp
}<|MERGE_RESOLUTION|>--- conflicted
+++ resolved
@@ -198,19 +198,11 @@
     // First, filter out duplicates
     moved.sort();
     moved.dedup();
-<<<<<<< HEAD
-    debug!("fragments 1 moved: {}", path_lps(moved.index(&FullRange)));
+    debug!("fragments 1 moved: {:?}", path_lps(moved.index(&FullRange)));
 
     assigned.sort();
     assigned.dedup();
-    debug!("fragments 1 assigned: {}", path_lps(assigned.index(&FullRange)));
-=======
-    debug!("fragments 1 moved: {:?}", path_lps(moved[]));
-
-    assigned.sort();
-    assigned.dedup();
-    debug!("fragments 1 assigned: {:?}", path_lps(assigned[]));
->>>>>>> 44440e5c
+    debug!("fragments 1 assigned: {:?}", path_lps(assigned.index(&FullRange)));
 
     // Second, build parents from the moved and assigned.
     for m in moved.iter() {
@@ -230,25 +222,14 @@
 
     parents.sort();
     parents.dedup();
-<<<<<<< HEAD
-    debug!("fragments 2 parents: {}", path_lps(parents.index(&FullRange)));
+    debug!("fragments 2 parents: {:?}", path_lps(parents.index(&FullRange)));
 
     // Third, filter the moved and assigned fragments down to just the non-parents
     moved.retain(|f| non_member(*f, parents.index(&FullRange)));
-    debug!("fragments 3 moved: {}", path_lps(moved.index(&FullRange)));
+    debug!("fragments 3 moved: {:?}", path_lps(moved.index(&FullRange)));
 
     assigned.retain(|f| non_member(*f, parents.index(&FullRange)));
-    debug!("fragments 3 assigned: {}", path_lps(assigned.index(&FullRange)));
-=======
-    debug!("fragments 2 parents: {:?}", path_lps(parents[]));
-
-    // Third, filter the moved and assigned fragments down to just the non-parents
-    moved.retain(|f| non_member(*f, parents[]));
-    debug!("fragments 3 moved: {:?}", path_lps(moved[]));
-
-    assigned.retain(|f| non_member(*f, parents[]));
-    debug!("fragments 3 assigned: {:?}", path_lps(assigned[]));
->>>>>>> 44440e5c
+    debug!("fragments 3 assigned: {:?}", path_lps(assigned.index(&FullRange)));
 
     // Fourth, build the leftover from the moved, assigned, and parents.
     for m in moved.iter() {
@@ -266,11 +247,7 @@
 
     unmoved.sort();
     unmoved.dedup();
-<<<<<<< HEAD
-    debug!("fragments 4 unmoved: {}", frag_lps(unmoved.index(&FullRange)));
-=======
-    debug!("fragments 4 unmoved: {:?}", frag_lps(unmoved[]));
->>>>>>> 44440e5c
+    debug!("fragments 4 unmoved: {:?}", frag_lps(unmoved.index(&FullRange)));
 
     // Fifth, filter the leftover fragments down to its core.
     unmoved.retain(|f| match *f {
@@ -279,11 +256,7 @@
             non_member(mpi, moved.index(&FullRange)) &&
             non_member(mpi, assigned.index(&FullRange))
     });
-<<<<<<< HEAD
-    debug!("fragments 5 unmoved: {}", frag_lps(unmoved.index(&FullRange)));
-=======
-    debug!("fragments 5 unmoved: {:?}", frag_lps(unmoved[]));
->>>>>>> 44440e5c
+    debug!("fragments 5 unmoved: {:?}", frag_lps(unmoved.index(&FullRange)));
 
     // Swap contents back in.
     fragments.unmoved_fragments = unmoved;
