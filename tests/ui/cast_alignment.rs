//! Test casts for alignment issues

#![feature(rustc_private)]
#![feature(core_intrinsics)]
extern crate libc;

#[warn(clippy::cast_ptr_alignment)]
#[allow(
    clippy::no_effect,
    clippy::unnecessary_operation,
    clippy::cast_lossless,
    clippy::borrow_as_ptr
)]

fn main() {
    /* These should be warned against */

    // cast to more-strictly-aligned type
    (&1u8 as *const u8) as *const u16;
    (&mut 1u8 as *mut u8) as *mut u16;

    // cast to more-strictly-aligned type, but with the `pointer::cast` function.
    (&1u8 as *const u8).cast::<u16>();
    (&mut 1u8 as *mut u8).cast::<u16>();

    /* These should be ok */

    // not a pointer type
    1u8 as u16;
    // cast to less-strictly-aligned type
    (&1u16 as *const u16) as *const u8;
    (&mut 1u16 as *mut u16) as *mut u8;
    // For c_void, we should trust the user. See #2677
    (&1u32 as *const u32 as *const std::os::raw::c_void) as *const u32;
    (&1u32 as *const u32 as *const libc::c_void) as *const u32;
    // For ZST, we should trust the user. See #4256
    (&1u32 as *const u32 as *const ()) as *const u32;

    // Issue #2881
    let mut data = [0u8, 0u8];
    unsafe {
        let ptr = &data as *const [u8; 2] as *const u8;
        let _ = (ptr as *const u16).read_unaligned();
        let _ = core::ptr::read_unaligned(ptr as *const u16);
        let _ = core::intrinsics::unaligned_volatile_load(ptr as *const u16);
        let ptr = &mut data as *mut [u8; 2] as *mut u8;
<<<<<<< HEAD
        let _ = (ptr as *mut u16).write_unaligned(0);
        let _ = core::ptr::write_unaligned(ptr as *mut u16, 0);
        let _ = core::intrinsics::unaligned_volatile_store(ptr as *mut u16, 0);
=======
        (ptr as *mut u16).write_unaligned(0);
        core::ptr::write_unaligned(ptr as *mut u16, 0);
        core::intrinsics::unaligned_volatile_store(ptr as *mut u16, 0);
>>>>>>> c7a705a8
    }
}<|MERGE_RESOLUTION|>--- conflicted
+++ resolved
@@ -44,14 +44,8 @@
         let _ = core::ptr::read_unaligned(ptr as *const u16);
         let _ = core::intrinsics::unaligned_volatile_load(ptr as *const u16);
         let ptr = &mut data as *mut [u8; 2] as *mut u8;
-<<<<<<< HEAD
-        let _ = (ptr as *mut u16).write_unaligned(0);
-        let _ = core::ptr::write_unaligned(ptr as *mut u16, 0);
-        let _ = core::intrinsics::unaligned_volatile_store(ptr as *mut u16, 0);
-=======
         (ptr as *mut u16).write_unaligned(0);
         core::ptr::write_unaligned(ptr as *mut u16, 0);
         core::intrinsics::unaligned_volatile_store(ptr as *mut u16, 0);
->>>>>>> c7a705a8
     }
 }