--- conflicted
+++ resolved
@@ -861,12 +861,10 @@
 /// struct.
 ///
 /// ```
-<<<<<<< HEAD
+/// #![feature(associated_types)]
+///
 /// use std::ops::Deref;
 ///
-=======
-/// #![feature(associated_types)]
->>>>>>> 1abee08c
 /// struct DerefExample<T> {
 ///     value: T
 /// }
@@ -913,12 +911,10 @@
 /// struct.
 ///
 /// ```
-<<<<<<< HEAD
+/// #![feature(associated_types)]
+///
 /// use std::ops::{Deref, DerefMut};
 ///
-=======
-/// #![feature(associated_types)]
->>>>>>> 1abee08c
 /// struct DerefMutExample<T> {
 ///     value: T
 /// }
