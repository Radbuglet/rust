--- conflicted
+++ resolved
@@ -652,17 +652,13 @@
 
 impl fmt::Show for InternedString {
     fn fmt(&self, f: &mut fmt::Formatter) -> fmt::Result {
-<<<<<<< HEAD
-        write!(f, "{}", self.string.index(&FullRange))
-=======
         fmt::String::fmt(self, f)
     }
 }
 
 impl fmt::String for InternedString {
     fn fmt(&self, f: &mut fmt::Formatter) -> fmt::Result {
-        write!(f, "{}", self.string[])
->>>>>>> 44440e5c
+        write!(f, "{}", self.string.index(&FullRange))
     }
 }
 
