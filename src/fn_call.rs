use rustc::ty;
use rustc::ty::layout::{Align, LayoutOf, Size};
use rustc::hir::def_id::DefId;
use rustc::mir;
use syntax::attr;

use super::*;

pub trait EvalContextExt<'tcx, 'mir> {
    /// Emulate calling a foreign item, fail if the item is not supported.
    /// This function will handle `goto_block` if needed.
    fn emulate_foreign_item(
        &mut self,
        def_id: DefId,
        args: &[OpTy<'tcx, Borrow>],
        dest: PlaceTy<'tcx, Borrow>,
        ret: mir::BasicBlock,
    ) -> EvalResult<'tcx>;

    /// Emulate a function that should have MIR but does not.
    /// This is solely to support execution without full MIR.
    /// Fail if emulating this function is not supported.
    /// This function will handle `goto_block` if needed.
    fn emulate_missing_fn(
        &mut self,
        path: String,
        args: &[OpTy<'tcx, Borrow>],
        dest: Option<PlaceTy<'tcx, Borrow>>,
        ret: Option<mir::BasicBlock>,
    ) -> EvalResult<'tcx>;

    fn find_fn(
        &mut self,
        instance: ty::Instance<'tcx>,
        args: &[OpTy<'tcx, Borrow>],
        dest: Option<PlaceTy<'tcx, Borrow>>,
        ret: Option<mir::BasicBlock>,
    ) -> EvalResult<'tcx, Option<&'mir mir::Mir<'tcx>>>;

    fn write_null(&mut self, dest: PlaceTy<'tcx, Borrow>) -> EvalResult<'tcx>;
}

impl<'a, 'mir, 'tcx: 'mir + 'a> EvalContextExt<'tcx, 'mir> for super::MiriEvalContext<'a, 'mir, 'tcx> {
    fn find_fn(
        &mut self,
        instance: ty::Instance<'tcx>,
        args: &[OpTy<'tcx, Borrow>],
        dest: Option<PlaceTy<'tcx, Borrow>>,
        ret: Option<mir::BasicBlock>,
    ) -> EvalResult<'tcx, Option<&'mir mir::Mir<'tcx>>> {
        trace!("eval_fn_call: {:#?}, {:?}", instance, dest.map(|place| *place));

        // first run the common hooks also supported by CTFE
        if self.hook_fn(instance, args, dest)? {
            self.goto_block(ret)?;
            return Ok(None);
        }
        // there are some more lang items we want to hook that CTFE does not hook (yet)
        if self.tcx.lang_items().align_offset_fn() == Some(instance.def.def_id()) {
            // FIXME: return a real value in case the target allocation has an
            // alignment bigger than the one requested
            let n = u128::max_value();
            let dest = dest.unwrap();
            let n = self.truncate(n, dest.layout);
            self.write_scalar(Scalar::from_uint(n, dest.layout.size), dest)?;
            self.goto_block(ret)?;
            return Ok(None);
        }

        // Try to see if we can do something about foreign items
        if self.tcx.is_foreign_item(instance.def_id()) {
            // An external function that we cannot find MIR for, but we can still run enough
            // of them to make miri viable.
            self.emulate_foreign_item(
                instance.def_id(),
                args,
                dest.unwrap(),
                ret.unwrap(),
            )?;
            // `goto_block` already handled
            return Ok(None);
        }

        // Otherwise we really want to see the MIR -- but if we do not have it, maybe we can
        // emulate something. This is a HACK to support running without a full-MIR libstd.
        let mir = match self.load_mir(instance.def) {
            Ok(mir) => mir,
            Err(EvalError { kind: EvalErrorKind::NoMirFor(path), .. }) => {
                self.emulate_missing_fn(
                    path,
                    args,
                    dest,
                    ret,
                )?;
                // `goto_block` already handled
                return Ok(None);
            }
            Err(other) => return Err(other),
        };

        Ok(Some(mir))
    }

    fn emulate_foreign_item(
        &mut self,
        def_id: DefId,
        args: &[OpTy<'tcx, Borrow>],
        dest: PlaceTy<'tcx, Borrow>,
        ret: mir::BasicBlock,
    ) -> EvalResult<'tcx> {
        let attrs = self.tcx.get_attrs(def_id);
        let link_name = match attr::first_attr_value_str_by_name(&attrs, "link_name") {
            Some(name) => name.as_str(),
            None => self.tcx.item_name(def_id).as_str(),
        };

        // All these functions take raw pointers, so if we access memory directly
        // (as opposed to through a place), we have to remember to erase any tag
        // that might still hang around!

        match &link_name[..] {
            "malloc" => {
                let size = self.read_scalar(args[0])?.to_usize(&self)?;
                if size == 0 {
                    self.write_null(dest)?;
                } else {
                    let align = self.tcx.data_layout.pointer_align;
                    let ptr = self.memory_mut().allocate(Size::from_bytes(size), align, MiriMemoryKind::C.into())?;
                    self.write_scalar(Scalar::Ptr(ptr.with_default_tag()), dest)?;
                }
            }

            "free" => {
                let ptr = self.read_scalar(args[0])?.not_undef()?.erase_tag(); // raw ptr operation, no tag
<<<<<<< HEAD
                if !ptr.is_null() {
                    self.memory_mut().deallocate(
=======
                if !ptr.is_null_ptr(&self) {
                    self.memory.deallocate(
>>>>>>> 09a3f726
                        ptr.to_ptr()?.with_default_tag(),
                        None,
                        MiriMemoryKind::C.into(),
                    )?;
                }
            }

            "__rust_alloc" => {
                let size = self.read_scalar(args[0])?.to_usize(&self)?;
                let align = self.read_scalar(args[1])?.to_usize(&self)?;
                if size == 0 {
                    return err!(HeapAllocZeroBytes);
                }
                if !align.is_power_of_two() {
                    return err!(HeapAllocNonPowerOfTwoAlignment(align));
                }
                let ptr = self.memory_mut().allocate(Size::from_bytes(size),
                                               Align::from_bytes(align, align).unwrap(),
                                               MiriMemoryKind::Rust.into())?;
                self.write_scalar(Scalar::Ptr(ptr.with_default_tag()), dest)?;
            }
            "__rust_alloc_zeroed" => {
                let size = self.read_scalar(args[0])?.to_usize(&self)?;
                let align = self.read_scalar(args[1])?.to_usize(&self)?;
                if size == 0 {
                    return err!(HeapAllocZeroBytes);
                }
                if !align.is_power_of_two() {
                    return err!(HeapAllocNonPowerOfTwoAlignment(align));
                }
                let ptr = self.memory_mut().allocate(
                        Size::from_bytes(size),
                        Align::from_bytes(align, align).unwrap(),
                        MiriMemoryKind::Rust.into()
                    )?.with_default_tag();
                self.memory_mut().write_repeat(ptr.into(), 0, Size::from_bytes(size))?;
                self.write_scalar(Scalar::Ptr(ptr), dest)?;
            }
            "__rust_dealloc" => {
                let ptr = self.read_scalar(args[0])?.to_ptr()?.erase_tag(); // raw ptr operation, no tag
                let old_size = self.read_scalar(args[1])?.to_usize(&self)?;
                let align = self.read_scalar(args[2])?.to_usize(&self)?;
                if old_size == 0 {
                    return err!(HeapAllocZeroBytes);
                }
                if !align.is_power_of_two() {
                    return err!(HeapAllocNonPowerOfTwoAlignment(align));
                }
                self.memory_mut().deallocate(
                    ptr.with_default_tag(),
                    Some((Size::from_bytes(old_size), Align::from_bytes(align, align).unwrap())),
                    MiriMemoryKind::Rust.into(),
                )?;
            }
            "__rust_realloc" => {
                let ptr = self.read_scalar(args[0])?.to_ptr()?.erase_tag(); // raw ptr operation, no tag
                let old_size = self.read_scalar(args[1])?.to_usize(&self)?;
                let align = self.read_scalar(args[2])?.to_usize(&self)?;
                let new_size = self.read_scalar(args[3])?.to_usize(&self)?;
                if old_size == 0 || new_size == 0 {
                    return err!(HeapAllocZeroBytes);
                }
                if !align.is_power_of_two() {
                    return err!(HeapAllocNonPowerOfTwoAlignment(align));
                }
                let new_ptr = self.memory_mut().reallocate(
                    ptr.with_default_tag(),
                    Size::from_bytes(old_size),
                    Align::from_bytes(align, align).unwrap(),
                    Size::from_bytes(new_size),
                    Align::from_bytes(align, align).unwrap(),
                    MiriMemoryKind::Rust.into(),
                )?;
                self.write_scalar(Scalar::Ptr(new_ptr.with_default_tag()), dest)?;
            }

            "syscall" => {
                // TODO: read `syscall` ids like `sysconf` ids and
                // figure out some way to actually process some of them
                //
                // libc::syscall(NR_GETRANDOM, buf.as_mut_ptr(), buf.len(), GRND_NONBLOCK)
                // is called if a `HashMap` is created the regular way.
                match self.read_scalar(args[0])?.to_usize(&self)? {
                    318 | 511 => {
                        return err!(Unimplemented(
                            "miri does not support random number generators".to_owned(),
                        ))
                    }
                    id => {
                        return err!(Unimplemented(
                            format!("miri does not support syscall id {}", id),
                        ))
                    }
                }
            }

            "dlsym" => {
                let _handle = self.read_scalar(args[0])?;
                let symbol = self.read_scalar(args[1])?.to_ptr()?.erase_tag();
                let symbol_name = self.memory().read_c_str(symbol.with_default_tag())?;
                let err = format!("bad c unicode symbol: {:?}", symbol_name);
                let symbol_name = ::std::str::from_utf8(symbol_name).unwrap_or(&err);
                return err!(Unimplemented(format!(
                    "miri does not support dynamically loading libraries (requested symbol: {})",
                    symbol_name
                )));
            }

            "__rust_maybe_catch_panic" => {
                // fn __rust_maybe_catch_panic(f: fn(*mut u8), data: *mut u8, data_ptr: *mut usize, vtable_ptr: *mut usize) -> u32
                // We abort on panic, so not much is going on here, but we still have to call the closure
                let f = self.read_scalar(args[0])?.to_ptr()?;
                let data = self.read_scalar(args[1])?.not_undef()?;
                let f_instance = self.memory().get_fn(f)?;
                self.write_null(dest)?;
                trace!("__rust_maybe_catch_panic: {:?}", f_instance);

                // Now we make a function call.  TODO: Consider making this re-usable?  EvalContext::step does sth. similar for the TLS dtors,
                // and of course eval_main.
                let mir = self.load_mir(f_instance.def)?;
                let ret_place = MPlaceTy::dangling(self.layout_of(self.tcx.mk_unit())?, &self).into();
                self.push_stack_frame(
                    f_instance,
                    mir.span,
                    mir,
                    Some(ret_place),
                    StackPopCleanup::Goto(Some(ret)), // directly return to caller
                )?;
                let mut args = self.frame().mir.args_iter();

                let arg_local = args.next().ok_or_else(||
                    EvalErrorKind::AbiViolation(
                        "Argument to __rust_maybe_catch_panic does not take enough arguments."
                            .to_owned(),
                    ),
                )?;
                let arg_dest = self.eval_place(&mir::Place::Local(arg_local))?;
                self.write_scalar(data, arg_dest)?;

                assert!(args.next().is_none(), "__rust_maybe_catch_panic argument has more arguments than expected");

                // We ourselves will return 0, eventually (because we will not return if we paniced)
                self.write_null(dest)?;

                // Don't fall through, we do NOT want to `goto_block`!
                return Ok(());
            }

            "__rust_start_panic" =>
                return err!(MachineError("the evaluated program panicked".to_string())),

            "memcmp" => {
                let left = self.read_scalar(args[0])?.not_undef()?.erase_tag(); // raw ptr operation
                let right = self.read_scalar(args[1])?.not_undef()?.erase_tag(); // raw ptr operation
                let n = Size::from_bytes(self.read_scalar(args[2])?.to_usize(&self)?);

                let result = {
                    let left_bytes = self.memory().read_bytes(left.with_default_tag(), n)?;
                    let right_bytes = self.memory().read_bytes(right.with_default_tag(), n)?;

                    use std::cmp::Ordering::*;
                    match left_bytes.cmp(right_bytes) {
                        Less => -1i32,
                        Equal => 0,
                        Greater => 1,
                    }
                };

                self.write_scalar(
                    Scalar::from_int(result, Size::from_bits(32)),
                    dest,
                )?;
            }

            "memrchr" => {
                let ptr = self.read_scalar(args[0])?.not_undef()?.erase_tag(); // raw ptr operation
                let ptr = ptr.with_default_tag();
                let val = self.read_scalar(args[1])?.to_bytes()? as u8;
                let num = self.read_scalar(args[2])?.to_usize(&self)?;
                if let Some(idx) = self.memory().read_bytes(ptr, Size::from_bytes(num))?
                    .iter().rev().position(|&c| c == val)
                {
                    let new_ptr = ptr.ptr_offset(Size::from_bytes(num - idx as u64 - 1), &self)?;
                    self.write_scalar(new_ptr, dest)?;
                } else {
                    self.write_null(dest)?;
                }
            }

            "memchr" => {
                let ptr = self.read_scalar(args[0])?.not_undef()?.erase_tag(); // raw ptr operation
                let ptr = ptr.with_default_tag();
                let val = self.read_scalar(args[1])?.to_bytes()? as u8;
                let num = self.read_scalar(args[2])?.to_usize(&self)?;
                if let Some(idx) = self.memory().read_bytes(ptr, Size::from_bytes(num))?.iter().position(
                    |&c| c == val,
                )
                {
                    let new_ptr = ptr.ptr_offset(Size::from_bytes(idx as u64), &self)?;
                    self.write_scalar(new_ptr, dest)?;
                } else {
                    self.write_null(dest)?;
                }
            }

            "getenv" => {
                let result = {
                    let name_ptr = self.read_scalar(args[0])?.to_ptr()?.erase_tag(); // raw ptr operation
                    let name = self.memory().read_c_str(name_ptr.with_default_tag())?;
                    match self.machine.env_vars.get(name) {
                        Some(&var) => Scalar::Ptr(var),
                        None => Scalar::ptr_null(*self.tcx),
                    }
                };
                self.write_scalar(result, dest)?;
            }

            "unsetenv" => {
                let mut success = None;
                {
                    let name_ptr = self.read_scalar(args[0])?.not_undef()?.erase_tag(); // raw ptr operation
<<<<<<< HEAD
                    if !name_ptr.is_null() {
                        let name = self.memory().read_c_str(name_ptr.to_ptr()?
                            .with_default_tag())?.to_owned();
=======
                    if !name_ptr.is_null_ptr(&self) {
                        let name = self.memory.read_c_str(name_ptr.to_ptr()?.with_default_tag())?;
>>>>>>> 09a3f726
                        if !name.is_empty() && !name.contains(&b'=') {
                            success = Some(self.machine.env_vars.remove(&name));
                        }
                    }
                }
                if let Some(old) = success {
                    if let Some(var) = old {
                        self.memory_mut().deallocate(var, None, MiriMemoryKind::Env.into())?;
                    }
                    self.write_null(dest)?;
                } else {
                    self.write_scalar(Scalar::from_int(-1, dest.layout.size), dest)?;
                }
            }

            "setenv" => {
                let mut new = None;
                {
                    let name_ptr = self.read_scalar(args[0])?.not_undef()?.erase_tag(); // raw ptr operation
                    let value_ptr = self.read_scalar(args[1])?.to_ptr()?.erase_tag(); // raw ptr operation
<<<<<<< HEAD
                    let value = self.memory().read_c_str(value_ptr.with_default_tag())?;
                    if !name_ptr.is_null() {
                        let name = self.memory().read_c_str(name_ptr.to_ptr()?.with_default_tag())?;
=======
                    let value = self.memory.read_c_str(value_ptr.with_default_tag())?;
                    if !name_ptr.is_null_ptr(&self) {
                        let name = self.memory.read_c_str(name_ptr.to_ptr()?.with_default_tag())?;
>>>>>>> 09a3f726
                        if !name.is_empty() && !name.contains(&b'=') {
                            new = Some((name.to_owned(), value.to_owned()));
                        }
                    }
                }
                if let Some((name, value)) = new {
                    // +1 for the null terminator
                    let value_copy = self.memory_mut().allocate(
                        Size::from_bytes((value.len() + 1) as u64),
                        Align::from_bytes(1, 1).unwrap(),
                        MiriMemoryKind::Env.into(),
                    )?.with_default_tag();
                    self.memory_mut().write_bytes(value_copy.into(), &value)?;
                    let trailing_zero_ptr = value_copy.offset(Size::from_bytes(value.len() as u64), &self)?.into();
                    self.memory_mut().write_bytes(trailing_zero_ptr, &[0])?;
                    if let Some(var) = self.machine.env_vars.insert(
                        name.to_owned(),
                        value_copy,
                    )
                    {
                        self.memory_mut().deallocate(var, None, MiriMemoryKind::Env.into())?;
                    }
                    self.write_null(dest)?;
                } else {
                    self.write_scalar(Scalar::from_int(-1, dest.layout.size), dest)?;
                }
            }

            "write" => {
                let fd = self.read_scalar(args[0])?.to_bytes()?;
                let buf = self.read_scalar(args[1])?.not_undef()?.erase_tag();
                let n = self.read_scalar(args[2])?.to_bytes()? as u64;
                trace!("Called write({:?}, {:?}, {:?})", fd, buf, n);
                let result = if fd == 1 || fd == 2 {
                    // stdout/stderr
                    use std::io::{self, Write};

                    let buf_cont = self.memory().read_bytes(buf.with_default_tag(), Size::from_bytes(n))?;
                    let res = if fd == 1 {
                        io::stdout().write(buf_cont)
                    } else {
                        io::stderr().write(buf_cont)
                    };
                    match res {
                        Ok(n) => n as i64,
                        Err(_) => -1,
                    }
                } else {
                    warn!("Ignored output to FD {}", fd);
                    n as i64 // pretend it all went well
                }; // now result is the value we return back to the program
                self.write_scalar(
                    Scalar::from_int(result, dest.layout.size),
                    dest,
                )?;
            }

            "strlen" => {
                let ptr = self.read_scalar(args[0])?.to_ptr()?.erase_tag();
                let n = self.memory().read_c_str(ptr.with_default_tag())?.len();
                self.write_scalar(Scalar::from_uint(n as u64, dest.layout.size), dest)?;
            }

            // Some things needed for sys::thread initialization to go through
            "signal" | "sigaction" | "sigaltstack" => {
                self.write_scalar(Scalar::from_int(0, dest.layout.size), dest)?;
            }

            "sysconf" => {
                let name = self.read_scalar(args[0])?.to_i32()?;

                trace!("sysconf() called with name {}", name);
                // cache the sysconf integers via miri's global cache
                let paths = &[
                    (&["libc", "_SC_PAGESIZE"], Scalar::from_int(4096, dest.layout.size)),
                    (&["libc", "_SC_GETPW_R_SIZE_MAX"], Scalar::from_int(-1, dest.layout.size)),
                ];
                let mut result = None;
                for &(path, path_value) in paths {
                    if let Ok(instance) = self.resolve_path(path) {
                        let cid = GlobalId {
                            instance,
                            promoted: None,
                        };
                        let const_val = self.const_eval(cid)?;
                        let value = const_val.unwrap_bits(
                            self.tcx.tcx,
                            ty::ParamEnv::empty().and(self.tcx.types.i32)) as i32;
                        if value == name {
                            result = Some(path_value);
                            break;
                        }
                    }
                }
                if let Some(result) = result {
                    self.write_scalar(result, dest)?;
                } else {
                    return err!(Unimplemented(
                        format!("Unimplemented sysconf name: {}", name),
                    ));
                }
            }

            // Hook pthread calls that go to the thread-local storage memory subsystem
            "pthread_key_create" => {
                let key_ptr = self.read_scalar(args[0])?.to_ptr()?.erase_tag(); // raw ptr operation

                // Extract the function type out of the signature (that seems easier than constructing it ourselves...)
                let dtor = match self.read_scalar(args[1])?.not_undef()? {
                    Scalar::Ptr(dtor_ptr) => Some(self.memory().get_fn(dtor_ptr)?),
                    Scalar::Bits { bits: 0, size } => {
                        assert_eq!(size as u64, self.memory().pointer_size().bytes());
                        None
                    },
                    Scalar::Bits { .. } => return err!(ReadBytesAsPointer),
                };

                // Figure out how large a pthread TLS key actually is. This is libc::pthread_key_t.
                let key_type = args[0].layout.ty.builtin_deref(true)
                                   .ok_or_else(|| EvalErrorKind::AbiViolation("Wrong signature used for pthread_key_create: First argument must be a raw pointer.".to_owned()))?.ty;
                let key_layout = self.layout_of(key_type)?;

                // Create key and write it into the memory where key_ptr wants it
                let key = self.machine.tls.create_tls_key(dtor, *self.tcx) as u128;
                if key_layout.size.bits() < 128 && key >= (1u128 << key_layout.size.bits() as u128) {
                    return err!(OutOfTls);
                }
                self.memory_mut().write_scalar(
                    key_ptr.with_default_tag(),
                    key_layout.align,
                    Scalar::from_uint(key, key_layout.size).into(),
                    key_layout.size,
                )?;

                // Return success (0)
                self.write_null(dest)?;
            }
            "pthread_key_delete" => {
                let key = self.read_scalar(args[0])?.to_bytes()?;
                self.machine.tls.delete_tls_key(key)?;
                // Return success (0)
                self.write_null(dest)?;
            }
            "pthread_getspecific" => {
                let key = self.read_scalar(args[0])?.to_bytes()?;
                let ptr = self.machine.tls.load_tls(key)?;
                self.write_scalar(ptr, dest)?;
            }
            "pthread_setspecific" => {
                let key = self.read_scalar(args[0])?.to_bytes()?;
                let new_ptr = self.read_scalar(args[1])?.not_undef()?;
                self.machine.tls.store_tls(key, new_ptr)?;

                // Return success (0)
                self.write_null(dest)?;
            }

            "_tlv_atexit" => {
                // FIXME: Register the dtor
            },

            // Determining stack base address
            "pthread_attr_init" | "pthread_attr_destroy" | "pthread_attr_get_np" |
            "pthread_getattr_np" | "pthread_self" | "pthread_get_stacksize_np" => {
                self.write_null(dest)?;
            }
            "pthread_attr_getstack" => {
                // second argument is where we are supposed to write the stack size
                let ptr = self.ref_to_mplace(self.read_value(args[1])?)?;
                let stackaddr = Scalar::from_int(0x80000, args[1].layout.size); // just any address
                self.write_scalar(stackaddr, ptr.into())?;
                // return 0
                self.write_null(dest)?;
            }
            "pthread_get_stackaddr_np" => {
                let stackaddr = Scalar::from_int(0x80000, dest.layout.size); // just any address
                self.write_scalar(stackaddr, dest)?;
            }

            // Stub out calls for condvar, mutex and rwlock to just return 0
            "pthread_mutexattr_init" | "pthread_mutexattr_settype" | "pthread_mutex_init" |
            "pthread_mutexattr_destroy" | "pthread_mutex_lock" | "pthread_mutex_unlock" |
            "pthread_mutex_destroy" | "pthread_rwlock_rdlock" | "pthread_rwlock_unlock" |
            "pthread_rwlock_wrlock" | "pthread_rwlock_destroy" | "pthread_condattr_init" |
            "pthread_condattr_setclock" | "pthread_cond_init" | "pthread_condattr_destroy" |
            "pthread_cond_destroy" => {
                self.write_null(dest)?;
            }

            "mmap" => {
                // This is a horrible hack, but well... the guard page mechanism calls mmap and expects a particular return value, so we give it that value
                let addr = self.read_scalar(args[0])?.not_undef()?;
                self.write_scalar(addr, dest)?;
            }
            "mprotect" => {
                self.write_null(dest)?;
            }

            // Windows API subs
            "AddVectoredExceptionHandler" => {
                // any non zero value works for the stdlib. This is just used for stackoverflows anyway
                self.write_scalar(Scalar::from_int(1, dest.layout.size), dest)?;
            },
            "InitializeCriticalSection" |
            "EnterCriticalSection" |
            "LeaveCriticalSection" |
            "DeleteCriticalSection" |
            "SetLastError" => {
                // Function does not return anything, nothing to do
            },
            "GetModuleHandleW" |
            "GetProcAddress" |
            "TryEnterCriticalSection" => {
                // pretend these do not exist/nothing happened, by returning zero
                self.write_null(dest)?;
            },
            "GetLastError" => {
                // this is c::ERROR_CALL_NOT_IMPLEMENTED
                self.write_scalar(Scalar::from_int(120, dest.layout.size), dest)?;
            },

            // Windows TLS
            "TlsAlloc" => {
                // This just creates a key; Windows does not natively support TLS dtors.

                // Create key and return it
                let key = self.machine.tls.create_tls_key(None, *self.tcx) as u128;

                // Figure out how large a TLS key actually is. This is c::DWORD.
                if dest.layout.size.bits() < 128 && key >= (1u128 << dest.layout.size.bits() as u128) {
                    return err!(OutOfTls);
                }
                self.write_scalar(Scalar::from_uint(key, dest.layout.size), dest)?;
            }
            "TlsGetValue" => {
                let key = self.read_scalar(args[0])?.to_bytes()?;
                let ptr = self.machine.tls.load_tls(key)?;
                self.write_scalar(ptr, dest)?;
            }
            "TlsSetValue" => {
                let key = self.read_scalar(args[0])?.to_bytes()?;
                let new_ptr = self.read_scalar(args[1])?.not_undef()?;
                self.machine.tls.store_tls(key, new_ptr)?;

                // Return success (1)
                self.write_scalar(Scalar::from_int(1, dest.layout.size), dest)?;
            }

            // We can't execute anything else
            _ => {
                return err!(Unimplemented(
                    format!("can't call foreign function: {}", link_name),
                ));
            }
        }

        self.goto_block(Some(ret))?;
        self.dump_place(*dest);
        Ok(())
    }

    fn emulate_missing_fn(
        &mut self,
        path: String,
        _args: &[OpTy<'tcx, Borrow>],
        dest: Option<PlaceTy<'tcx, Borrow>>,
        ret: Option<mir::BasicBlock>,
    ) -> EvalResult<'tcx> {
        // In some cases in non-MIR libstd-mode, not having a destination is legit.  Handle these early.
        match &path[..] {
            "std::panicking::rust_panic_with_hook" |
            "core::panicking::panic_fmt::::panic_impl" |
            "std::rt::begin_panic_fmt" =>
                return err!(MachineError("the evaluated program panicked".to_string())),
            _ => {}
        }

        let dest = dest.ok_or_else(
            // Must be some function we do not support
            || EvalErrorKind::NoMirFor(path.clone()),
        )?;

        match &path[..] {
            // A Rust function is missing, which means we are running with MIR missing for libstd (or other dependencies).
            // Still, we can make many things mostly work by "emulating" or ignoring some functions.
            "std::io::_print" |
            "std::io::_eprint" => {
                warn!(
                    "Ignoring output.  To run programs that prints, make sure you have a libstd with full MIR."
                );
            }
            "std::thread::Builder::new" => {
                return err!(Unimplemented("miri does not support threading".to_owned()))
            }
            "std::env::args" => {
                return err!(Unimplemented(
                    "miri does not support program arguments".to_owned(),
                ))
            }
            "std::panicking::panicking" |
            "std::rt::panicking" => {
                // we abort on panic -> `std::rt::panicking` always returns false
                self.write_scalar(Scalar::from_bool(false), dest)?;
            }

            _ => return err!(NoMirFor(path)),
        }

        self.goto_block(ret)?;
        self.dump_place(*dest);
        Ok(())
    }

    fn write_null(&mut self, dest: PlaceTy<'tcx, Borrow>) -> EvalResult<'tcx> {
        self.write_scalar(Scalar::from_int(0, dest.layout.size), dest)
    }
}<|MERGE_RESOLUTION|>--- conflicted
+++ resolved
@@ -132,13 +132,8 @@
 
             "free" => {
                 let ptr = self.read_scalar(args[0])?.not_undef()?.erase_tag(); // raw ptr operation, no tag
-<<<<<<< HEAD
-                if !ptr.is_null() {
+                if !ptr.is_null_ptr(&self) {
                     self.memory_mut().deallocate(
-=======
-                if !ptr.is_null_ptr(&self) {
-                    self.memory.deallocate(
->>>>>>> 09a3f726
                         ptr.to_ptr()?.with_default_tag(),
                         None,
                         MiriMemoryKind::C.into(),
@@ -360,14 +355,9 @@
                 let mut success = None;
                 {
                     let name_ptr = self.read_scalar(args[0])?.not_undef()?.erase_tag(); // raw ptr operation
-<<<<<<< HEAD
-                    if !name_ptr.is_null() {
+                    if !name_ptr.is_null_ptr(&self) {
                         let name = self.memory().read_c_str(name_ptr.to_ptr()?
                             .with_default_tag())?.to_owned();
-=======
-                    if !name_ptr.is_null_ptr(&self) {
-                        let name = self.memory.read_c_str(name_ptr.to_ptr()?.with_default_tag())?;
->>>>>>> 09a3f726
                         if !name.is_empty() && !name.contains(&b'=') {
                             success = Some(self.machine.env_vars.remove(&name));
                         }
@@ -388,15 +378,9 @@
                 {
                     let name_ptr = self.read_scalar(args[0])?.not_undef()?.erase_tag(); // raw ptr operation
                     let value_ptr = self.read_scalar(args[1])?.to_ptr()?.erase_tag(); // raw ptr operation
-<<<<<<< HEAD
                     let value = self.memory().read_c_str(value_ptr.with_default_tag())?;
-                    if !name_ptr.is_null() {
+                    if !name_ptr.is_null_ptr(&self) {
                         let name = self.memory().read_c_str(name_ptr.to_ptr()?.with_default_tag())?;
-=======
-                    let value = self.memory.read_c_str(value_ptr.with_default_tag())?;
-                    if !name_ptr.is_null_ptr(&self) {
-                        let name = self.memory.read_c_str(name_ptr.to_ptr()?.with_default_tag())?;
->>>>>>> 09a3f726
                         if !name.is_empty() && !name.contains(&b'=') {
                             new = Some((name.to_owned(), value.to_owned()));
                         }
