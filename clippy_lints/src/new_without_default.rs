--- conflicted
+++ resolved
@@ -106,11 +106,7 @@
                                     let ty = cx.tcx.type_of(d).instantiate_identity();
                                     if let Some(ty_def) = ty.ty_adt_def() {
                                         if let Some(local_def_id) = ty_def.did().as_local() {
-<<<<<<< HEAD
                                             impls.insert(cx.tcx.local_def_id_to_hir_id(local_def_id));
-=======
-                                            impls.insert(cx.tcx.hir().local_def_id_to_hir_id(local_def_id));
->>>>>>> d166fab5
                                         }
                                     }
                                 });
@@ -123,11 +119,7 @@
                                 && let self_def = cx.tcx.type_of(self_def_id).instantiate_identity()
                                 && let Some(self_def) = self_def.ty_adt_def()
                                 && let Some(self_local_did) = self_def.did().as_local()
-<<<<<<< HEAD
                                 && let self_id = cx.tcx.local_def_id_to_hir_id(self_local_did)
-=======
-                                && let self_id = cx.tcx.hir().local_def_id_to_hir_id(self_local_did)
->>>>>>> d166fab5
                                 && impling_types.contains(&self_id)
                             {
                                 return;
