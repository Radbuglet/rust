mod append_instead_of_extend;
mod bind_instead_of_map;
mod bytes_nth;
mod chars_cmp;
mod chars_cmp_with_unwrap;
mod chars_last_cmp;
mod chars_last_cmp_with_unwrap;
mod chars_next_cmp;
mod chars_next_cmp_with_unwrap;
mod clone_on_copy;
mod clone_on_ref_ptr;
mod cloned_instead_of_copied;
mod expect_fun_call;
mod expect_used;
mod filetype_is_file;
mod filter_map;
mod filter_map_identity;
mod filter_map_next;
mod filter_next;
mod flat_map_identity;
mod flat_map_option;
mod from_iter_instead_of_collect;
mod get_unwrap;
mod implicit_clone;
mod inefficient_to_string;
mod inspect_for_each;
mod into_iter_on_ref;
mod iter_cloned_collect;
mod iter_count;
mod iter_next_slice;
mod iter_nth;
mod iter_nth_zero;
mod iter_skip_next;
mod iterator_step_by_zero;
mod manual_saturating_arithmetic;
mod manual_str_repeat;
mod map_collect_result_unit;
mod map_flatten;
mod map_identity;
mod map_unwrap_or;
mod ok_expect;
mod option_as_ref_deref;
mod option_map_or_none;
mod option_map_unwrap_or;
mod or_fun_call;
mod search_is_some;
mod single_char_add_str;
mod single_char_insert_string;
mod single_char_pattern;
mod single_char_push_string;
mod skip_while_next;
mod string_extend_chars;
mod suspicious_map;
mod suspicious_splitn;
mod uninit_assumed_init;
mod unnecessary_filter_map;
mod unnecessary_fold;
mod unnecessary_lazy_eval;
mod unwrap_used;
mod useless_asref;
mod utils;
mod wrong_self_convention;
mod zst_offset;

use bind_instead_of_map::BindInsteadOfMap;
use clippy_utils::diagnostics::{span_lint, span_lint_and_help};
use clippy_utils::ty::{contains_adt_constructor, contains_ty, implements_trait, is_copy, is_type_diagnostic_item};
use clippy_utils::{contains_return, get_trait_def_id, in_macro, iter_input_pats, meets_msrv, msrvs, paths, return_ty};
use if_chain::if_chain;
use rustc_hir as hir;
use rustc_hir::def::Res;
use rustc_hir::{Expr, ExprKind, PrimTy, QPath, TraitItem, TraitItemKind};
use rustc_lint::{LateContext, LateLintPass, LintContext};
use rustc_middle::lint::in_external_macro;
use rustc_middle::ty::{self, TraitRef, Ty, TyS};
use rustc_semver::RustcVersion;
use rustc_session::{declare_tool_lint, impl_lint_pass};
use rustc_span::symbol::SymbolStr;
use rustc_span::{sym, Span};
use rustc_typeck::hir_ty_to_ty;

declare_clippy_lint! {
    /// **What it does:** Checks for usages of `cloned()` on an `Iterator` or `Option` where
    /// `copied()` could be used instead.
    ///
    /// **Why is this bad?** `copied()` is better because it guarantees that the type being cloned
    /// implements `Copy`.
    ///
    /// **Known problems:** None.
    ///
    /// **Example:**
    ///
    /// ```rust
    /// [1, 2, 3].iter().cloned();
    /// ```
    /// Use instead:
    /// ```rust
    /// [1, 2, 3].iter().copied();
    /// ```
    pub CLONED_INSTEAD_OF_COPIED,
    pedantic,
    "used `cloned` where `copied` could be used instead"
}

declare_clippy_lint! {
    /// **What it does:** Checks for usages of `Iterator::flat_map()` where `filter_map()` could be
    /// used instead.
    ///
    /// **Why is this bad?** When applicable, `filter_map()` is more clear since it shows that
    /// `Option` is used to produce 0 or 1 items.
    ///
    /// **Known problems:** None.
    ///
    /// **Example:**
    ///
    /// ```rust
    /// let nums: Vec<i32> = ["1", "2", "whee!"].iter().flat_map(|x| x.parse().ok()).collect();
    /// ```
    /// Use instead:
    /// ```rust
    /// let nums: Vec<i32> = ["1", "2", "whee!"].iter().filter_map(|x| x.parse().ok()).collect();
    /// ```
    pub FLAT_MAP_OPTION,
    pedantic,
    "used `flat_map` where `filter_map` could be used instead"
}

declare_clippy_lint! {
    /// **What it does:** Checks for `.unwrap()` calls on `Option`s and on `Result`s.
    ///
    /// **Why is this bad?** It is better to handle the `None` or `Err` case,
    /// or at least call `.expect(_)` with a more helpful message. Still, for a lot of
    /// quick-and-dirty code, `unwrap` is a good choice, which is why this lint is
    /// `Allow` by default.
    ///
    /// `result.unwrap()` will let the thread panic on `Err` values.
    /// Normally, you want to implement more sophisticated error handling,
    /// and propagate errors upwards with `?` operator.
    ///
    /// Even if you want to panic on errors, not all `Error`s implement good
    /// messages on display. Therefore, it may be beneficial to look at the places
    /// where they may get displayed. Activate this lint to do just that.
    ///
    /// **Known problems:** None.
    ///
    /// **Examples:**
    /// ```rust
    /// # let opt = Some(1);
    ///
    /// // Bad
    /// opt.unwrap();
    ///
    /// // Good
    /// opt.expect("more helpful message");
    /// ```
    ///
    /// // or
    ///
    /// ```rust
    /// # let res: Result<usize, ()> = Ok(1);
    ///
    /// // Bad
    /// res.unwrap();
    ///
    /// // Good
    /// res.expect("more helpful message");
    /// ```
    pub UNWRAP_USED,
    restriction,
    "using `.unwrap()` on `Result` or `Option`, which should at least get a better message using `expect()`"
}

declare_clippy_lint! {
    /// **What it does:** Checks for `.expect()` calls on `Option`s and `Result`s.
    ///
    /// **Why is this bad?** Usually it is better to handle the `None` or `Err` case.
    /// Still, for a lot of quick-and-dirty code, `expect` is a good choice, which is why
    /// this lint is `Allow` by default.
    ///
    /// `result.expect()` will let the thread panic on `Err`
    /// values. Normally, you want to implement more sophisticated error handling,
    /// and propagate errors upwards with `?` operator.
    ///
    /// **Known problems:** None.
    ///
    /// **Examples:**
    /// ```rust,ignore
    /// # let opt = Some(1);
    ///
    /// // Bad
    /// opt.expect("one");
    ///
    /// // Good
    /// let opt = Some(1);
    /// opt?;
    /// ```
    ///
    /// // or
    ///
    /// ```rust
    /// # let res: Result<usize, ()> = Ok(1);
    ///
    /// // Bad
    /// res.expect("one");
    ///
    /// // Good
    /// res?;
    /// # Ok::<(), ()>(())
    /// ```
    pub EXPECT_USED,
    restriction,
    "using `.expect()` on `Result` or `Option`, which might be better handled"
}

declare_clippy_lint! {
    /// **What it does:** Checks for methods that should live in a trait
    /// implementation of a `std` trait (see [llogiq's blog
    /// post](http://llogiq.github.io/2015/07/30/traits.html) for further
    /// information) instead of an inherent implementation.
    ///
    /// **Why is this bad?** Implementing the traits improve ergonomics for users of
    /// the code, often with very little cost. Also people seeing a `mul(...)`
    /// method
    /// may expect `*` to work equally, so you should have good reason to disappoint
    /// them.
    ///
    /// **Known problems:** None.
    ///
    /// **Example:**
    /// ```rust
    /// struct X;
    /// impl X {
    ///     fn add(&self, other: &X) -> X {
    ///         // ..
    /// # X
    ///     }
    /// }
    /// ```
    pub SHOULD_IMPLEMENT_TRAIT,
    style,
    "defining a method that should be implementing a std trait"
}

declare_clippy_lint! {
    /// **What it does:** Checks for methods with certain name prefixes and which
    /// doesn't match how self is taken. The actual rules are:
    ///
    /// |Prefix |Postfix     |`self` taken           | `self` type  |
    /// |-------|------------|-----------------------|--------------|
    /// |`as_`  | none       |`&self` or `&mut self` | any          |
    /// |`from_`| none       | none                  | any          |
    /// |`into_`| none       |`self`                 | any          |
    /// |`is_`  | none       |`&self` or none        | any          |
    /// |`to_`  | `_mut`     |`&mut self`            | any          |
    /// |`to_`  | not `_mut` |`self`                 | `Copy`       |
    /// |`to_`  | not `_mut` |`&self`                | not `Copy`   |
    ///
    /// Note: Clippy doesn't trigger methods with `to_` prefix in:
    /// - Traits definition.
    /// Clippy can not tell if a type that implements a trait is `Copy` or not.
    /// - Traits implementation, when `&self` is taken.
    /// The method signature is controlled by the trait and often `&self` is required for all types that implement the trait
    /// (see e.g. the `std::string::ToString` trait).
    ///
    /// Please find more info here:
    /// https://rust-lang.github.io/api-guidelines/naming.html#ad-hoc-conversions-follow-as_-to_-into_-conventions-c-conv
    ///
    /// **Why is this bad?** Consistency breeds readability. If you follow the
    /// conventions, your users won't be surprised that they, e.g., need to supply a
    /// mutable reference to a `as_..` function.
    ///
    /// **Known problems:** None.
    ///
    /// **Example:**
    /// ```rust
    /// # struct X;
    /// impl X {
    ///     fn as_str(self) -> &'static str {
    ///         // ..
    /// # ""
    ///     }
    /// }
    /// ```
    pub WRONG_SELF_CONVENTION,
    style,
    "defining a method named with an established prefix (like \"into_\") that takes `self` with the wrong convention"
}

declare_clippy_lint! {
    /// **What it does:** Checks for usage of `ok().expect(..)`.
    ///
    /// **Why is this bad?** Because you usually call `expect()` on the `Result`
    /// directly to get a better error message.
    ///
    /// **Known problems:** The error type needs to implement `Debug`
    ///
    /// **Example:**
    /// ```rust
    /// # let x = Ok::<_, ()>(());
    ///
    /// // Bad
    /// x.ok().expect("why did I do this again?");
    ///
    /// // Good
    /// x.expect("why did I do this again?");
    /// ```
    pub OK_EXPECT,
    style,
    "using `ok().expect()`, which gives worse error messages than calling `expect` directly on the Result"
}

declare_clippy_lint! {
    /// **What it does:** Checks for usage of `option.map(_).unwrap_or(_)` or `option.map(_).unwrap_or_else(_)` or
    /// `result.map(_).unwrap_or_else(_)`.
    ///
    /// **Why is this bad?** Readability, these can be written more concisely (resp.) as
    /// `option.map_or(_, _)`, `option.map_or_else(_, _)` and `result.map_or_else(_, _)`.
    ///
    /// **Known problems:** The order of the arguments is not in execution order
    ///
    /// **Examples:**
    /// ```rust
    /// # let x = Some(1);
    ///
    /// // Bad
    /// x.map(|a| a + 1).unwrap_or(0);
    ///
    /// // Good
    /// x.map_or(0, |a| a + 1);
    /// ```
    ///
    /// // or
    ///
    /// ```rust
    /// # let x: Result<usize, ()> = Ok(1);
    /// # fn some_function(foo: ()) -> usize { 1 }
    ///
    /// // Bad
    /// x.map(|a| a + 1).unwrap_or_else(some_function);
    ///
    /// // Good
    /// x.map_or_else(some_function, |a| a + 1);
    /// ```
    pub MAP_UNWRAP_OR,
    pedantic,
    "using `.map(f).unwrap_or(a)` or `.map(f).unwrap_or_else(func)`, which are more succinctly expressed as `map_or(a, f)` or `map_or_else(a, f)`"
}

declare_clippy_lint! {
    /// **What it does:** Checks for usage of `_.map_or(None, _)`.
    ///
    /// **Why is this bad?** Readability, this can be written more concisely as
    /// `_.and_then(_)`.
    ///
    /// **Known problems:** The order of the arguments is not in execution order.
    ///
    /// **Example:**
    /// ```rust
    /// # let opt = Some(1);
    ///
    /// // Bad
    /// opt.map_or(None, |a| Some(a + 1));
    ///
    /// // Good
    /// opt.and_then(|a| Some(a + 1));
    /// ```
    pub OPTION_MAP_OR_NONE,
    style,
    "using `Option.map_or(None, f)`, which is more succinctly expressed as `and_then(f)`"
}

declare_clippy_lint! {
    /// **What it does:** Checks for usage of `_.map_or(None, Some)`.
    ///
    /// **Why is this bad?** Readability, this can be written more concisely as
    /// `_.ok()`.
    ///
    /// **Known problems:** None.
    ///
    /// **Example:**
    ///
    /// Bad:
    /// ```rust
    /// # let r: Result<u32, &str> = Ok(1);
    /// assert_eq!(Some(1), r.map_or(None, Some));
    /// ```
    ///
    /// Good:
    /// ```rust
    /// # let r: Result<u32, &str> = Ok(1);
    /// assert_eq!(Some(1), r.ok());
    /// ```
    pub RESULT_MAP_OR_INTO_OPTION,
    style,
    "using `Result.map_or(None, Some)`, which is more succinctly expressed as `ok()`"
}

declare_clippy_lint! {
    /// **What it does:** Checks for usage of `_.and_then(|x| Some(y))`, `_.and_then(|x| Ok(y))` or
    /// `_.or_else(|x| Err(y))`.
    ///
    /// **Why is this bad?** Readability, this can be written more concisely as
    /// `_.map(|x| y)` or `_.map_err(|x| y)`.
    ///
    /// **Known problems:** None
    ///
    /// **Example:**
    ///
    /// ```rust
    /// # fn opt() -> Option<&'static str> { Some("42") }
    /// # fn res() -> Result<&'static str, &'static str> { Ok("42") }
    /// let _ = opt().and_then(|s| Some(s.len()));
    /// let _ = res().and_then(|s| if s.len() == 42 { Ok(10) } else { Ok(20) });
    /// let _ = res().or_else(|s| if s.len() == 42 { Err(10) } else { Err(20) });
    /// ```
    ///
    /// The correct use would be:
    ///
    /// ```rust
    /// # fn opt() -> Option<&'static str> { Some("42") }
    /// # fn res() -> Result<&'static str, &'static str> { Ok("42") }
    /// let _ = opt().map(|s| s.len());
    /// let _ = res().map(|s| if s.len() == 42 { 10 } else { 20 });
    /// let _ = res().map_err(|s| if s.len() == 42 { 10 } else { 20 });
    /// ```
    pub BIND_INSTEAD_OF_MAP,
    complexity,
    "using `Option.and_then(|x| Some(y))`, which is more succinctly expressed as `map(|x| y)`"
}

declare_clippy_lint! {
    /// **What it does:** Checks for usage of `_.filter(_).next()`.
    ///
    /// **Why is this bad?** Readability, this can be written more concisely as
    /// `_.find(_)`.
    ///
    /// **Known problems:** None.
    ///
    /// **Example:**
    /// ```rust
    /// # let vec = vec![1];
    /// vec.iter().filter(|x| **x == 0).next();
    /// ```
    /// Could be written as
    /// ```rust
    /// # let vec = vec![1];
    /// vec.iter().find(|x| **x == 0);
    /// ```
    pub FILTER_NEXT,
    complexity,
    "using `filter(p).next()`, which is more succinctly expressed as `.find(p)`"
}

declare_clippy_lint! {
    /// **What it does:** Checks for usage of `_.skip_while(condition).next()`.
    ///
    /// **Why is this bad?** Readability, this can be written more concisely as
    /// `_.find(!condition)`.
    ///
    /// **Known problems:** None.
    ///
    /// **Example:**
    /// ```rust
    /// # let vec = vec![1];
    /// vec.iter().skip_while(|x| **x == 0).next();
    /// ```
    /// Could be written as
    /// ```rust
    /// # let vec = vec![1];
    /// vec.iter().find(|x| **x != 0);
    /// ```
    pub SKIP_WHILE_NEXT,
    complexity,
    "using `skip_while(p).next()`, which is more succinctly expressed as `.find(!p)`"
}

declare_clippy_lint! {
    /// **What it does:** Checks for usage of `_.map(_).flatten(_)` on `Iterator` and `Option`
    ///
    /// **Why is this bad?** Readability, this can be written more concisely as
    /// `_.flat_map(_)`
    ///
    /// **Known problems:**
    ///
    /// **Example:**
    /// ```rust
    /// let vec = vec![vec![1]];
    ///
    /// // Bad
    /// vec.iter().map(|x| x.iter()).flatten();
    ///
    /// // Good
    /// vec.iter().flat_map(|x| x.iter());
    /// ```
    pub MAP_FLATTEN,
    pedantic,
    "using combinations of `flatten` and `map` which can usually be written as a single method call"
}

declare_clippy_lint! {
    /// **What it does:** Checks for usage of `_.filter(_).map(_)` that can be written more simply
    /// as `filter_map(_)`.
    ///
    /// **Why is this bad?** Redundant code in the `filter` and `map` operations is poor style and
    /// less performant.
    ///
    /// **Known problems:** None.
    ///
     /// **Example:**
    /// Bad:
    /// ```rust
    /// (0_i32..10)
    ///     .filter(|n| n.checked_add(1).is_some())
    ///     .map(|n| n.checked_add(1).unwrap());
    /// ```
    ///
    /// Good:
    /// ```rust
    /// (0_i32..10).filter_map(|n| n.checked_add(1));
    /// ```
    pub MANUAL_FILTER_MAP,
    complexity,
    "using `_.filter(_).map(_)` in a way that can be written more simply as `filter_map(_)`"
}

declare_clippy_lint! {
    /// **What it does:** Checks for usage of `_.find(_).map(_)` that can be written more simply
    /// as `find_map(_)`.
    ///
    /// **Why is this bad?** Redundant code in the `find` and `map` operations is poor style and
    /// less performant.
    ///
    /// **Known problems:** None.
    ///
     /// **Example:**
    /// Bad:
    /// ```rust
    /// (0_i32..10)
    ///     .find(|n| n.checked_add(1).is_some())
    ///     .map(|n| n.checked_add(1).unwrap());
    /// ```
    ///
    /// Good:
    /// ```rust
    /// (0_i32..10).find_map(|n| n.checked_add(1));
    /// ```
    pub MANUAL_FIND_MAP,
    complexity,
    "using `_.find(_).map(_)` in a way that can be written more simply as `find_map(_)`"
}

declare_clippy_lint! {
    /// **What it does:** Checks for usage of `_.filter_map(_).next()`.
    ///
    /// **Why is this bad?** Readability, this can be written more concisely as
    /// `_.find_map(_)`.
    ///
    /// **Known problems:** None
    ///
    /// **Example:**
    /// ```rust
    ///  (0..3).filter_map(|x| if x == 2 { Some(x) } else { None }).next();
    /// ```
    /// Can be written as
    ///
    /// ```rust
    ///  (0..3).find_map(|x| if x == 2 { Some(x) } else { None });
    /// ```
    pub FILTER_MAP_NEXT,
    pedantic,
    "using combination of `filter_map` and `next` which can usually be written as a single method call"
}

declare_clippy_lint! {
    /// **What it does:** Checks for usage of `flat_map(|x| x)`.
    ///
    /// **Why is this bad?** Readability, this can be written more concisely by using `flatten`.
    ///
    /// **Known problems:** None
    ///
    /// **Example:**
    /// ```rust
    /// # let iter = vec![vec![0]].into_iter();
    /// iter.flat_map(|x| x);
    /// ```
    /// Can be written as
    /// ```rust
    /// # let iter = vec![vec![0]].into_iter();
    /// iter.flatten();
    /// ```
    pub FLAT_MAP_IDENTITY,
    complexity,
    "call to `flat_map` where `flatten` is sufficient"
}

declare_clippy_lint! {
    /// **What it does:** Checks for an iterator or string search (such as `find()`,
    /// `position()`, or `rposition()`) followed by a call to `is_some()` or `is_none()`.
    ///
    /// **Why is this bad?** Readability, this can be written more concisely as:
    /// * `_.any(_)`, or `_.contains(_)` for `is_some()`,
    /// * `!_.any(_)`, or `!_.contains(_)` for `is_none()`.
    ///
    /// **Known problems:** None.
    ///
    /// **Example:**
    /// ```rust
    /// let vec = vec![1];
    /// vec.iter().find(|x| **x == 0).is_some();
    ///
    /// let _ = "hello world".find("world").is_none();
    /// ```
    /// Could be written as
    /// ```rust
    /// let vec = vec![1];
    /// vec.iter().any(|x| *x == 0);
    ///
    /// let _ = !"hello world".contains("world");
    /// ```
    pub SEARCH_IS_SOME,
    complexity,
    "using an iterator or string search followed by `is_some()` or `is_none()`, which is more succinctly expressed as a call to `any()` or `contains()` (with negation in case of `is_none()`)"
}

declare_clippy_lint! {
    /// **What it does:** Checks for usage of `.chars().next()` on a `str` to check
    /// if it starts with a given char.
    ///
    /// **Why is this bad?** Readability, this can be written more concisely as
    /// `_.starts_with(_)`.
    ///
    /// **Known problems:** None.
    ///
    /// **Example:**
    /// ```rust
    /// let name = "foo";
    /// if name.chars().next() == Some('_') {};
    /// ```
    /// Could be written as
    /// ```rust
    /// let name = "foo";
    /// if name.starts_with('_') {};
    /// ```
    pub CHARS_NEXT_CMP,
    style,
    "using `.chars().next()` to check if a string starts with a char"
}

declare_clippy_lint! {
    /// **What it does:** Checks for calls to `.or(foo(..))`, `.unwrap_or(foo(..))`,
    /// etc., and suggests to use `or_else`, `unwrap_or_else`, etc., or
    /// `unwrap_or_default` instead.
    ///
    /// **Why is this bad?** The function will always be called and potentially
    /// allocate an object acting as the default.
    ///
    /// **Known problems:** If the function has side-effects, not calling it will
    /// change the semantic of the program, but you shouldn't rely on that anyway.
    ///
    /// **Example:**
    /// ```rust
    /// # let foo = Some(String::new());
    /// foo.unwrap_or(String::new());
    /// ```
    /// this can instead be written:
    /// ```rust
    /// # let foo = Some(String::new());
    /// foo.unwrap_or_else(String::new);
    /// ```
    /// or
    /// ```rust
    /// # let foo = Some(String::new());
    /// foo.unwrap_or_default();
    /// ```
    pub OR_FUN_CALL,
    perf,
    "using any `*or` method with a function call, which suggests `*or_else`"
}

declare_clippy_lint! {
    /// **What it does:** Checks for calls to `.expect(&format!(...))`, `.expect(foo(..))`,
    /// etc., and suggests to use `unwrap_or_else` instead
    ///
    /// **Why is this bad?** The function will always be called.
    ///
    /// **Known problems:** If the function has side-effects, not calling it will
    /// change the semantics of the program, but you shouldn't rely on that anyway.
    ///
    /// **Example:**
    /// ```rust
    /// # let foo = Some(String::new());
    /// # let err_code = "418";
    /// # let err_msg = "I'm a teapot";
    /// foo.expect(&format!("Err {}: {}", err_code, err_msg));
    /// ```
    /// or
    /// ```rust
    /// # let foo = Some(String::new());
    /// # let err_code = "418";
    /// # let err_msg = "I'm a teapot";
    /// foo.expect(format!("Err {}: {}", err_code, err_msg).as_str());
    /// ```
    /// this can instead be written:
    /// ```rust
    /// # let foo = Some(String::new());
    /// # let err_code = "418";
    /// # let err_msg = "I'm a teapot";
    /// foo.unwrap_or_else(|| panic!("Err {}: {}", err_code, err_msg));
    /// ```
    pub EXPECT_FUN_CALL,
    perf,
    "using any `expect` method with a function call"
}

declare_clippy_lint! {
    /// **What it does:** Checks for usage of `.clone()` on a `Copy` type.
    ///
    /// **Why is this bad?** The only reason `Copy` types implement `Clone` is for
    /// generics, not for using the `clone` method on a concrete type.
    ///
    /// **Known problems:** None.
    ///
    /// **Example:**
    /// ```rust
    /// 42u64.clone();
    /// ```
    pub CLONE_ON_COPY,
    complexity,
    "using `clone` on a `Copy` type"
}

declare_clippy_lint! {
    /// **What it does:** Checks for usage of `.clone()` on a ref-counted pointer,
    /// (`Rc`, `Arc`, `rc::Weak`, or `sync::Weak`), and suggests calling Clone via unified
    /// function syntax instead (e.g., `Rc::clone(foo)`).
    ///
    /// **Why is this bad?** Calling '.clone()' on an Rc, Arc, or Weak
    /// can obscure the fact that only the pointer is being cloned, not the underlying
    /// data.
    ///
    /// **Example:**
    /// ```rust
    /// # use std::rc::Rc;
    /// let x = Rc::new(1);
    ///
    /// // Bad
    /// x.clone();
    ///
    /// // Good
    /// Rc::clone(&x);
    /// ```
    pub CLONE_ON_REF_PTR,
    restriction,
    "using 'clone' on a ref-counted pointer"
}

declare_clippy_lint! {
    /// **What it does:** Checks for usage of `.clone()` on an `&&T`.
    ///
    /// **Why is this bad?** Cloning an `&&T` copies the inner `&T`, instead of
    /// cloning the underlying `T`.
    ///
    /// **Known problems:** None.
    ///
    /// **Example:**
    /// ```rust
    /// fn main() {
    ///     let x = vec![1];
    ///     let y = &&x;
    ///     let z = y.clone();
    ///     println!("{:p} {:p}", *y, z); // prints out the same pointer
    /// }
    /// ```
    pub CLONE_DOUBLE_REF,
    correctness,
    "using `clone` on `&&T`"
}

declare_clippy_lint! {
    /// **What it does:** Checks for usage of `.to_string()` on an `&&T` where
    /// `T` implements `ToString` directly (like `&&str` or `&&String`).
    ///
    /// **Why is this bad?** This bypasses the specialized implementation of
    /// `ToString` and instead goes through the more expensive string formatting
    /// facilities.
    ///
    /// **Known problems:** None.
    ///
    /// **Example:**
    /// ```rust
    /// // Generic implementation for `T: Display` is used (slow)
    /// ["foo", "bar"].iter().map(|s| s.to_string());
    ///
    /// // OK, the specialized impl is used
    /// ["foo", "bar"].iter().map(|&s| s.to_string());
    /// ```
    pub INEFFICIENT_TO_STRING,
    pedantic,
    "using `to_string` on `&&T` where `T: ToString`"
}

declare_clippy_lint! {
    /// **What it does:** Checks for `new` not returning a type that contains `Self`.
    ///
    /// **Why is this bad?** As a convention, `new` methods are used to make a new
    /// instance of a type.
    ///
    /// **Known problems:** None.
    ///
    /// **Example:**
    /// In an impl block:
    /// ```rust
    /// # struct Foo;
    /// # struct NotAFoo;
    /// impl Foo {
    ///     fn new() -> NotAFoo {
    /// # NotAFoo
    ///     }
    /// }
    /// ```
    ///
    /// ```rust
    /// # struct Foo;
    /// struct Bar(Foo);
    /// impl Foo {
    ///     // Bad. The type name must contain `Self`
    ///     fn new() -> Bar {
    /// # Bar(Foo)
    ///     }
    /// }
    /// ```
    ///
    /// ```rust
    /// # struct Foo;
    /// # struct FooError;
    /// impl Foo {
    ///     // Good. Return type contains `Self`
    ///     fn new() -> Result<Foo, FooError> {
    /// # Ok(Foo)
    ///     }
    /// }
    /// ```
    ///
    /// Or in a trait definition:
    /// ```rust
    /// pub trait Trait {
    ///     // Bad. The type name must contain `Self`
    ///     fn new();
    /// }
    /// ```
    ///
    /// ```rust
    /// pub trait Trait {
    ///     // Good. Return type contains `Self`
    ///     fn new() -> Self;
    /// }
    /// ```
    pub NEW_RET_NO_SELF,
    style,
    "not returning type containing `Self` in a `new` method"
}

declare_clippy_lint! {
    /// **What it does:** Checks for string methods that receive a single-character
    /// `str` as an argument, e.g., `_.split("x")`.
    ///
    /// **Why is this bad?** Performing these methods using a `char` is faster than
    /// using a `str`.
    ///
    /// **Known problems:** Does not catch multi-byte unicode characters.
    ///
    /// **Example:**
    /// ```rust,ignore
    /// // Bad
    /// _.split("x");
    ///
    /// // Good
    /// _.split('x');
    pub SINGLE_CHAR_PATTERN,
    perf,
    "using a single-character str where a char could be used, e.g., `_.split(\"x\")`"
}

declare_clippy_lint! {
    /// **What it does:** Checks for calling `.step_by(0)` on iterators which panics.
    ///
    /// **Why is this bad?** This very much looks like an oversight. Use `panic!()` instead if you
    /// actually intend to panic.
    ///
    /// **Known problems:** None.
    ///
    /// **Example:**
    /// ```rust,should_panic
    /// for x in (0..100).step_by(0) {
    ///     //..
    /// }
    /// ```
    pub ITERATOR_STEP_BY_ZERO,
    correctness,
    "using `Iterator::step_by(0)`, which will panic at runtime"
}

declare_clippy_lint! {
    /// **What it does:** Checks for indirect collection of populated `Option`
    ///
    /// **Why is this bad?** `Option` is like a collection of 0-1 things, so `flatten`
    /// automatically does this without suspicious-looking `unwrap` calls.
    ///
    /// **Known problems:** None.
    ///
    /// **Example:**
    ///
    /// ```rust
    /// let _ = std::iter::empty::<Option<i32>>().filter(Option::is_some).map(Option::unwrap);
    /// ```
    /// Use instead:
    /// ```rust
    /// let _ = std::iter::empty::<Option<i32>>().flatten();
    /// ```
    pub OPTION_FILTER_MAP,
    complexity,
    "filtering `Option` for `Some` then force-unwrapping, which can be one type-safe operation"
}

declare_clippy_lint! {
    /// **What it does:** Checks for the use of `iter.nth(0)`.
    ///
    /// **Why is this bad?** `iter.next()` is equivalent to
    /// `iter.nth(0)`, as they both consume the next element,
    ///  but is more readable.
    ///
    /// **Known problems:** None.
    ///
    /// **Example:**
    ///
    /// ```rust
    /// # use std::collections::HashSet;
    /// // Bad
    /// # let mut s = HashSet::new();
    /// # s.insert(1);
    /// let x = s.iter().nth(0);
    ///
    /// // Good
    /// # let mut s = HashSet::new();
    /// # s.insert(1);
    /// let x = s.iter().next();
    /// ```
    pub ITER_NTH_ZERO,
    style,
    "replace `iter.nth(0)` with `iter.next()`"
}

declare_clippy_lint! {
    /// **What it does:** Checks for use of `.iter().nth()` (and the related
    /// `.iter_mut().nth()`) on standard library types with O(1) element access.
    ///
    /// **Why is this bad?** `.get()` and `.get_mut()` are more efficient and more
    /// readable.
    ///
    /// **Known problems:** None.
    ///
    /// **Example:**
    /// ```rust
    /// let some_vec = vec![0, 1, 2, 3];
    /// let bad_vec = some_vec.iter().nth(3);
    /// let bad_slice = &some_vec[..].iter().nth(3);
    /// ```
    /// The correct use would be:
    /// ```rust
    /// let some_vec = vec![0, 1, 2, 3];
    /// let bad_vec = some_vec.get(3);
    /// let bad_slice = &some_vec[..].get(3);
    /// ```
    pub ITER_NTH,
    perf,
    "using `.iter().nth()` on a standard library type with O(1) element access"
}

declare_clippy_lint! {
    /// **What it does:** Checks for use of `.skip(x).next()` on iterators.
    ///
    /// **Why is this bad?** `.nth(x)` is cleaner
    ///
    /// **Known problems:** None.
    ///
    /// **Example:**
    /// ```rust
    /// let some_vec = vec![0, 1, 2, 3];
    /// let bad_vec = some_vec.iter().skip(3).next();
    /// let bad_slice = &some_vec[..].iter().skip(3).next();
    /// ```
    /// The correct use would be:
    /// ```rust
    /// let some_vec = vec![0, 1, 2, 3];
    /// let bad_vec = some_vec.iter().nth(3);
    /// let bad_slice = &some_vec[..].iter().nth(3);
    /// ```
    pub ITER_SKIP_NEXT,
    style,
    "using `.skip(x).next()` on an iterator"
}

declare_clippy_lint! {
    /// **What it does:** Checks for use of `.get().unwrap()` (or
    /// `.get_mut().unwrap`) on a standard library type which implements `Index`
    ///
    /// **Why is this bad?** Using the Index trait (`[]`) is more clear and more
    /// concise.
    ///
    /// **Known problems:** Not a replacement for error handling: Using either
    /// `.unwrap()` or the Index trait (`[]`) carries the risk of causing a `panic`
    /// if the value being accessed is `None`. If the use of `.get().unwrap()` is a
    /// temporary placeholder for dealing with the `Option` type, then this does
    /// not mitigate the need for error handling. If there is a chance that `.get()`
    /// will be `None` in your program, then it is advisable that the `None` case
    /// is handled in a future refactor instead of using `.unwrap()` or the Index
    /// trait.
    ///
    /// **Example:**
    /// ```rust
    /// let mut some_vec = vec![0, 1, 2, 3];
    /// let last = some_vec.get(3).unwrap();
    /// *some_vec.get_mut(0).unwrap() = 1;
    /// ```
    /// The correct use would be:
    /// ```rust
    /// let mut some_vec = vec![0, 1, 2, 3];
    /// let last = some_vec[3];
    /// some_vec[0] = 1;
    /// ```
    pub GET_UNWRAP,
    restriction,
    "using `.get().unwrap()` or `.get_mut().unwrap()` when using `[]` would work instead"
}

declare_clippy_lint! {
    /// **What it does:** Checks for occurrences where one vector gets extended instead of append
    ///
    /// **Why is this bad?** Using `append` instead of `extend` is more concise and faster
    ///
    /// **Known problems:** None.
    ///
    /// **Example:**
    ///
    /// ```rust
    /// let mut a = vec![1, 2, 3];
    /// let mut b = vec![4, 5, 6];
    ///
    /// // Bad
    /// a.extend(b.drain(..));
    ///
    /// // Good
    /// a.append(&mut b);
    /// ```
    pub APPEND_INSTEAD_OF_EXTEND,
    perf,
    "using vec.append(&mut vec) to move the full range of a vecor to another"
}

declare_clippy_lint! {
    /// **What it does:** Checks for the use of `.extend(s.chars())` where s is a
    /// `&str` or `String`.
    ///
    /// **Why is this bad?** `.push_str(s)` is clearer
    ///
    /// **Known problems:** None.
    ///
    /// **Example:**
    /// ```rust
    /// let abc = "abc";
    /// let def = String::from("def");
    /// let mut s = String::new();
    /// s.extend(abc.chars());
    /// s.extend(def.chars());
    /// ```
    /// The correct use would be:
    /// ```rust
    /// let abc = "abc";
    /// let def = String::from("def");
    /// let mut s = String::new();
    /// s.push_str(abc);
    /// s.push_str(&def);
    /// ```
    pub STRING_EXTEND_CHARS,
    style,
    "using `x.extend(s.chars())` where s is a `&str` or `String`"
}

declare_clippy_lint! {
    /// **What it does:** Checks for the use of `.cloned().collect()` on slice to
    /// create a `Vec`.
    ///
    /// **Why is this bad?** `.to_vec()` is clearer
    ///
    /// **Known problems:** None.
    ///
    /// **Example:**
    /// ```rust
    /// let s = [1, 2, 3, 4, 5];
    /// let s2: Vec<isize> = s[..].iter().cloned().collect();
    /// ```
    /// The better use would be:
    /// ```rust
    /// let s = [1, 2, 3, 4, 5];
    /// let s2: Vec<isize> = s.to_vec();
    /// ```
    pub ITER_CLONED_COLLECT,
    style,
    "using `.cloned().collect()` on slice to create a `Vec`"
}

declare_clippy_lint! {
    /// **What it does:** Checks for usage of `_.chars().last()` or
    /// `_.chars().next_back()` on a `str` to check if it ends with a given char.
    ///
    /// **Why is this bad?** Readability, this can be written more concisely as
    /// `_.ends_with(_)`.
    ///
    /// **Known problems:** None.
    ///
    /// **Example:**
    /// ```rust
    /// # let name = "_";
    ///
    /// // Bad
    /// name.chars().last() == Some('_') || name.chars().next_back() == Some('-');
    ///
    /// // Good
    /// name.ends_with('_') || name.ends_with('-');
    /// ```
    pub CHARS_LAST_CMP,
    style,
    "using `.chars().last()` or `.chars().next_back()` to check if a string ends with a char"
}

declare_clippy_lint! {
    /// **What it does:** Checks for usage of `.as_ref()` or `.as_mut()` where the
    /// types before and after the call are the same.
    ///
    /// **Why is this bad?** The call is unnecessary.
    ///
    /// **Known problems:** None.
    ///
    /// **Example:**
    /// ```rust
    /// # fn do_stuff(x: &[i32]) {}
    /// let x: &[i32] = &[1, 2, 3, 4, 5];
    /// do_stuff(x.as_ref());
    /// ```
    /// The correct use would be:
    /// ```rust
    /// # fn do_stuff(x: &[i32]) {}
    /// let x: &[i32] = &[1, 2, 3, 4, 5];
    /// do_stuff(x);
    /// ```
    pub USELESS_ASREF,
    complexity,
    "using `as_ref` where the types before and after the call are the same"
}

declare_clippy_lint! {
    /// **What it does:** Checks for using `fold` when a more succinct alternative exists.
    /// Specifically, this checks for `fold`s which could be replaced by `any`, `all`,
    /// `sum` or `product`.
    ///
    /// **Why is this bad?** Readability.
    ///
    /// **Known problems:** None.
    ///
    /// **Example:**
    /// ```rust
    /// let _ = (0..3).fold(false, |acc, x| acc || x > 2);
    /// ```
    /// This could be written as:
    /// ```rust
    /// let _ = (0..3).any(|x| x > 2);
    /// ```
    pub UNNECESSARY_FOLD,
    style,
    "using `fold` when a more succinct alternative exists"
}

declare_clippy_lint! {
    /// **What it does:** Checks for `filter_map` calls which could be replaced by `filter` or `map`.
    /// More specifically it checks if the closure provided is only performing one of the
    /// filter or map operations and suggests the appropriate option.
    ///
    /// **Why is this bad?** Complexity. The intent is also clearer if only a single
    /// operation is being performed.
    ///
    /// **Known problems:** None
    ///
    /// **Example:**
    /// ```rust
    /// let _ = (0..3).filter_map(|x| if x > 2 { Some(x) } else { None });
    ///
    /// // As there is no transformation of the argument this could be written as:
    /// let _ = (0..3).filter(|&x| x > 2);
    /// ```
    ///
    /// ```rust
    /// let _ = (0..4).filter_map(|x| Some(x + 1));
    ///
    /// // As there is no conditional check on the argument this could be written as:
    /// let _ = (0..4).map(|x| x + 1);
    /// ```
    pub UNNECESSARY_FILTER_MAP,
    complexity,
    "using `filter_map` when a more succinct alternative exists"
}

declare_clippy_lint! {
    /// **What it does:** Checks for `into_iter` calls on references which should be replaced by `iter`
    /// or `iter_mut`.
    ///
    /// **Why is this bad?** Readability. Calling `into_iter` on a reference will not move out its
    /// content into the resulting iterator, which is confusing. It is better just call `iter` or
    /// `iter_mut` directly.
    ///
    /// **Known problems:** None
    ///
    /// **Example:**
    ///
    /// ```rust
    /// // Bad
    /// let _ = (&vec![3, 4, 5]).into_iter();
    ///
    /// // Good
    /// let _ = (&vec![3, 4, 5]).iter();
    /// ```
    pub INTO_ITER_ON_REF,
    style,
    "using `.into_iter()` on a reference"
}

declare_clippy_lint! {
    /// **What it does:** Checks for calls to `map` followed by a `count`.
    ///
    /// **Why is this bad?** It looks suspicious. Maybe `map` was confused with `filter`.
    /// If the `map` call is intentional, this should be rewritten. Or, if you intend to
    /// drive the iterator to completion, you can just use `for_each` instead.
    ///
    /// **Known problems:** None
    ///
    /// **Example:**
    ///
    /// ```rust
    /// let _ = (0..3).map(|x| x + 2).count();
    /// ```
    pub SUSPICIOUS_MAP,
    complexity,
    "suspicious usage of map"
}

declare_clippy_lint! {
    /// **What it does:** Checks for `MaybeUninit::uninit().assume_init()`.
    ///
    /// **Why is this bad?** For most types, this is undefined behavior.
    ///
    /// **Known problems:** For now, we accept empty tuples and tuples / arrays
    /// of `MaybeUninit`. There may be other types that allow uninitialized
    /// data, but those are not yet rigorously defined.
    ///
    /// **Example:**
    ///
    /// ```rust
    /// // Beware the UB
    /// use std::mem::MaybeUninit;
    ///
    /// let _: usize = unsafe { MaybeUninit::uninit().assume_init() };
    /// ```
    ///
    /// Note that the following is OK:
    ///
    /// ```rust
    /// use std::mem::MaybeUninit;
    ///
    /// let _: [MaybeUninit<bool>; 5] = unsafe {
    ///     MaybeUninit::uninit().assume_init()
    /// };
    /// ```
    pub UNINIT_ASSUMED_INIT,
    correctness,
    "`MaybeUninit::uninit().assume_init()`"
}

declare_clippy_lint! {
    /// **What it does:** Checks for `.checked_add/sub(x).unwrap_or(MAX/MIN)`.
    ///
    /// **Why is this bad?** These can be written simply with `saturating_add/sub` methods.
    ///
    /// **Example:**
    ///
    /// ```rust
    /// # let y: u32 = 0;
    /// # let x: u32 = 100;
    /// let add = x.checked_add(y).unwrap_or(u32::MAX);
    /// let sub = x.checked_sub(y).unwrap_or(u32::MIN);
    /// ```
    ///
    /// can be written using dedicated methods for saturating addition/subtraction as:
    ///
    /// ```rust
    /// # let y: u32 = 0;
    /// # let x: u32 = 100;
    /// let add = x.saturating_add(y);
    /// let sub = x.saturating_sub(y);
    /// ```
    pub MANUAL_SATURATING_ARITHMETIC,
    style,
    "`.chcked_add/sub(x).unwrap_or(MAX/MIN)`"
}

declare_clippy_lint! {
    /// **What it does:** Checks for `offset(_)`, `wrapping_`{`add`, `sub`}, etc. on raw pointers to
    /// zero-sized types
    ///
    /// **Why is this bad?** This is a no-op, and likely unintended
    ///
    /// **Known problems:** None
    ///
    /// **Example:**
    /// ```rust
    /// unsafe { (&() as *const ()).offset(1) };
    /// ```
    pub ZST_OFFSET,
    correctness,
    "Check for offset calculations on raw pointers to zero-sized types"
}

declare_clippy_lint! {
    /// **What it does:** Checks for `FileType::is_file()`.
    ///
    /// **Why is this bad?** When people testing a file type with `FileType::is_file`
    /// they are testing whether a path is something they can get bytes from. But
    /// `is_file` doesn't cover special file types in unix-like systems, and doesn't cover
    /// symlink in windows. Using `!FileType::is_dir()` is a better way to that intention.
    ///
    /// **Example:**
    ///
    /// ```rust
    /// # || {
    /// let metadata = std::fs::metadata("foo.txt")?;
    /// let filetype = metadata.file_type();
    ///
    /// if filetype.is_file() {
    ///     // read file
    /// }
    /// # Ok::<_, std::io::Error>(())
    /// # };
    /// ```
    ///
    /// should be written as:
    ///
    /// ```rust
    /// # || {
    /// let metadata = std::fs::metadata("foo.txt")?;
    /// let filetype = metadata.file_type();
    ///
    /// if !filetype.is_dir() {
    ///     // read file
    /// }
    /// # Ok::<_, std::io::Error>(())
    /// # };
    /// ```
    pub FILETYPE_IS_FILE,
    restriction,
    "`FileType::is_file` is not recommended to test for readable file type"
}

declare_clippy_lint! {
    /// **What it does:** Checks for usage of `_.as_ref().map(Deref::deref)` or it's aliases (such as String::as_str).
    ///
    /// **Why is this bad?** Readability, this can be written more concisely as
    /// `_.as_deref()`.
    ///
    /// **Known problems:** None.
    ///
    /// **Example:**
    /// ```rust
    /// # let opt = Some("".to_string());
    /// opt.as_ref().map(String::as_str)
    /// # ;
    /// ```
    /// Can be written as
    /// ```rust
    /// # let opt = Some("".to_string());
    /// opt.as_deref()
    /// # ;
    /// ```
    pub OPTION_AS_REF_DEREF,
    complexity,
    "using `as_ref().map(Deref::deref)`, which is more succinctly expressed as `as_deref()`"
}

declare_clippy_lint! {
    /// **What it does:** Checks for usage of `iter().next()` on a Slice or an Array
    ///
    /// **Why is this bad?** These can be shortened into `.get()`
    ///
    /// **Known problems:** None.
    ///
    /// **Example:**
    /// ```rust
    /// # let a = [1, 2, 3];
    /// # let b = vec![1, 2, 3];
    /// a[2..].iter().next();
    /// b.iter().next();
    /// ```
    /// should be written as:
    /// ```rust
    /// # let a = [1, 2, 3];
    /// # let b = vec![1, 2, 3];
    /// a.get(2);
    /// b.get(0);
    /// ```
    pub ITER_NEXT_SLICE,
    style,
    "using `.iter().next()` on a sliced array, which can be shortened to just `.get()`"
}

declare_clippy_lint! {
    /// **What it does:** Warns when using `push_str`/`insert_str` with a single-character string literal
    /// where `push`/`insert` with a `char` would work fine.
    ///
    /// **Why is this bad?** It's less clear that we are pushing a single character.
    ///
    /// **Known problems:** None
    ///
    /// **Example:**
    /// ```rust
    /// let mut string = String::new();
    /// string.insert_str(0, "R");
    /// string.push_str("R");
    /// ```
    /// Could be written as
    /// ```rust
    /// let mut string = String::new();
    /// string.insert(0, 'R');
    /// string.push('R');
    /// ```
    pub SINGLE_CHAR_ADD_STR,
    style,
    "`push_str()` or `insert_str()` used with a single-character string literal as parameter"
}

declare_clippy_lint! {
    /// **What it does:** As the counterpart to `or_fun_call`, this lint looks for unnecessary
    /// lazily evaluated closures on `Option` and `Result`.
    ///
    /// This lint suggests changing the following functions, when eager evaluation results in
    /// simpler code:
    ///  - `unwrap_or_else` to `unwrap_or`
    ///  - `and_then` to `and`
    ///  - `or_else` to `or`
    ///  - `get_or_insert_with` to `get_or_insert`
    ///  - `ok_or_else` to `ok_or`
    ///
    /// **Why is this bad?** Using eager evaluation is shorter and simpler in some cases.
    ///
    /// **Known problems:** It is possible, but not recommended for `Deref` and `Index` to have
    /// side effects. Eagerly evaluating them can change the semantics of the program.
    ///
    /// **Example:**
    ///
    /// ```rust
    /// // example code where clippy issues a warning
    /// let opt: Option<u32> = None;
    ///
    /// opt.unwrap_or_else(|| 42);
    /// ```
    /// Use instead:
    /// ```rust
    /// let opt: Option<u32> = None;
    ///
    /// opt.unwrap_or(42);
    /// ```
    pub UNNECESSARY_LAZY_EVALUATIONS,
    style,
    "using unnecessary lazy evaluation, which can be replaced with simpler eager evaluation"
}

declare_clippy_lint! {
    /// **What it does:** Checks for usage of `_.map(_).collect::<Result<(), _>()`.
    ///
    /// **Why is this bad?** Using `try_for_each` instead is more readable and idiomatic.
    ///
    /// **Known problems:** None
    ///
    /// **Example:**
    ///
    /// ```rust
    /// (0..3).map(|t| Err(t)).collect::<Result<(), _>>();
    /// ```
    /// Use instead:
    /// ```rust
    /// (0..3).try_for_each(|t| Err(t));
    /// ```
    pub MAP_COLLECT_RESULT_UNIT,
    style,
    "using `.map(_).collect::<Result<(),_>()`, which can be replaced with `try_for_each`"
}

declare_clippy_lint! {
    /// **What it does:** Checks for `from_iter()` function calls on types that implement the `FromIterator`
    /// trait.
    ///
    /// **Why is this bad?** It is recommended style to use collect. See
    /// [FromIterator documentation](https://doc.rust-lang.org/std/iter/trait.FromIterator.html)
    ///
    /// **Known problems:** None.
    ///
    /// **Example:**
    ///
    /// ```rust
    /// use std::iter::FromIterator;
    ///
    /// let five_fives = std::iter::repeat(5).take(5);
    ///
    /// let v = Vec::from_iter(five_fives);
    ///
    /// assert_eq!(v, vec![5, 5, 5, 5, 5]);
    /// ```
    /// Use instead:
    /// ```rust
    /// let five_fives = std::iter::repeat(5).take(5);
    ///
    /// let v: Vec<i32> = five_fives.collect();
    ///
    /// assert_eq!(v, vec![5, 5, 5, 5, 5]);
    /// ```
    pub FROM_ITER_INSTEAD_OF_COLLECT,
    style,
    "use `.collect()` instead of `::from_iter()`"
}

declare_clippy_lint! {
    /// **What it does:** Checks for usage of `inspect().for_each()`.
    ///
    /// **Why is this bad?** It is the same as performing the computation
    /// inside `inspect` at the beginning of the closure in `for_each`.
    ///
    /// **Known problems:** None.
    ///
    /// **Example:**
    ///
    /// ```rust
    /// [1,2,3,4,5].iter()
    /// .inspect(|&x| println!("inspect the number: {}", x))
    /// .for_each(|&x| {
    ///     assert!(x >= 0);
    /// });
    /// ```
    /// Can be written as
    /// ```rust
    /// [1,2,3,4,5].iter()
    /// .for_each(|&x| {
    ///     println!("inspect the number: {}", x);
    ///     assert!(x >= 0);
    /// });
    /// ```
    pub INSPECT_FOR_EACH,
    complexity,
    "using `.inspect().for_each()`, which can be replaced with `.for_each()`"
}

declare_clippy_lint! {
    /// **What it does:** Checks for usage of `filter_map(|x| x)`.
    ///
    /// **Why is this bad?** Readability, this can be written more concisely by using `flatten`.
    ///
    /// **Known problems:** None.
    ///
    /// **Example:**
    ///
    /// ```rust
    /// # let iter = vec![Some(1)].into_iter();
    /// iter.filter_map(|x| x);
    /// ```
    /// Use instead:
    /// ```rust
    /// # let iter = vec![Some(1)].into_iter();
    /// iter.flatten();
    /// ```
    pub FILTER_MAP_IDENTITY,
    complexity,
    "call to `filter_map` where `flatten` is sufficient"
}

declare_clippy_lint! {
    /// **What it does:** Checks for instances of `map(f)` where `f` is the identity function.
    ///
    /// **Why is this bad?** It can be written more concisely without the call to `map`.
    ///
    /// **Known problems:** None.
    ///
    /// **Example:**
    ///
    /// ```rust
    /// let x = [1, 2, 3];
    /// let y: Vec<_> = x.iter().map(|x| x).map(|x| 2*x).collect();
    /// ```
    /// Use instead:
    /// ```rust
    /// let x = [1, 2, 3];
    /// let y: Vec<_> = x.iter().map(|x| 2*x).collect();
    /// ```
    pub MAP_IDENTITY,
    complexity,
    "using iterator.map(|x| x)"
}

declare_clippy_lint! {
    /// **What it does:** Checks for the use of `.bytes().nth()`.
    ///
    /// **Why is this bad?** `.as_bytes().get()` is more efficient and more
    /// readable.
    ///
    /// **Known problems:** None.
    ///
    /// **Example:**
    ///
    /// ```rust
    /// // Bad
    /// let _ = "Hello".bytes().nth(3);
    ///
    /// // Good
    /// let _ = "Hello".as_bytes().get(3);
    /// ```
    pub BYTES_NTH,
    style,
    "replace `.bytes().nth()` with `.as_bytes().get()`"
}

declare_clippy_lint! {
    /// **What it does:** Checks for the usage of `_.to_owned()`, `vec.to_vec()`, or similar when calling `_.clone()` would be clearer.
    ///
    /// **Why is this bad?** These methods do the same thing as `_.clone()` but may be confusing as
    /// to why we are calling `to_vec` on something that is already a `Vec` or calling `to_owned` on something that is already owned.
    ///
    /// **Known problems:** None.
    ///
    /// **Example:**
    ///
    /// ```rust
    /// let a = vec![1, 2, 3];
    /// let b = a.to_vec();
    /// let c = a.to_owned();
    /// ```
    /// Use instead:
    /// ```rust
    /// let a = vec![1, 2, 3];
    /// let b = a.clone();
    /// let c = a.clone();
    /// ```
    pub IMPLICIT_CLONE,
    pedantic,
    "implicitly cloning a value by invoking a function on its dereferenced type"
}

declare_clippy_lint! {
    /// **What it does:** Checks for the use of `.iter().count()`.
    ///
    /// **Why is this bad?** `.len()` is more efficient and more
    /// readable.
    ///
    /// **Known problems:** None.
    ///
    /// **Example:**
    ///
    /// ```rust
    /// // Bad
    /// let some_vec = vec![0, 1, 2, 3];
    /// let _ = some_vec.iter().count();
    /// let _ = &some_vec[..].iter().count();
    ///
    /// // Good
    /// let some_vec = vec![0, 1, 2, 3];
    /// let _ = some_vec.len();
    /// let _ = &some_vec[..].len();
    /// ```
    pub ITER_COUNT,
    complexity,
    "replace `.iter().count()` with `.len()`"
}

declare_clippy_lint! {
    /// **What it does:** Checks for calls to [`splitn`]
    /// (https://doc.rust-lang.org/std/primitive.str.html#method.splitn) and
    /// related functions with either zero or one splits.
    ///
    /// **Why is this bad?** These calls don't actually split the value and are
    /// likely to be intended as a different number.
    ///
    /// **Known problems:** None.
    ///
    /// **Example:**
    ///
    /// ```rust
    /// // Bad
    /// let s = "";
    /// for x in s.splitn(1, ":") {
    ///     // use x
    /// }
    ///
    /// // Good
    /// let s = "";
    /// for x in s.splitn(2, ":") {
    ///     // use x
    /// }
    /// ```
    pub SUSPICIOUS_SPLITN,
    correctness,
    "checks for `.splitn(0, ..)` and `.splitn(1, ..)`"
}

declare_clippy_lint! {
    /// **What it does:** Checks for manual implementations of `str::repeat`
    ///
    /// **Why is this bad?** These are both harder to read, as well as less performant.
    ///
    /// **Known problems:** None.
    ///
    /// **Example:**
    ///
    /// ```rust
    /// // Bad
    /// let x: String = std::iter::repeat('x').take(10).collect();
    ///
    /// // Good
    /// let x: String = "x".repeat(10);
    /// ```
    pub MANUAL_STR_REPEAT,
    perf,
    "manual implementation of `str::repeat`"
}

pub struct Methods {
    avoid_breaking_exported_api: bool,
    msrv: Option<RustcVersion>,
}

impl Methods {
    #[must_use]
    pub fn new(avoid_breaking_exported_api: bool, msrv: Option<RustcVersion>) -> Self {
        Self {
            avoid_breaking_exported_api,
            msrv,
        }
    }
}

impl_lint_pass!(Methods => [
    UNWRAP_USED,
    EXPECT_USED,
    SHOULD_IMPLEMENT_TRAIT,
    WRONG_SELF_CONVENTION,
    OK_EXPECT,
    MAP_UNWRAP_OR,
    RESULT_MAP_OR_INTO_OPTION,
    OPTION_MAP_OR_NONE,
    BIND_INSTEAD_OF_MAP,
    OR_FUN_CALL,
    EXPECT_FUN_CALL,
    CHARS_NEXT_CMP,
    CHARS_LAST_CMP,
    CLONE_ON_COPY,
    CLONE_ON_REF_PTR,
    CLONE_DOUBLE_REF,
    CLONED_INSTEAD_OF_COPIED,
    FLAT_MAP_OPTION,
    INEFFICIENT_TO_STRING,
    NEW_RET_NO_SELF,
    SINGLE_CHAR_PATTERN,
    SINGLE_CHAR_ADD_STR,
    SEARCH_IS_SOME,
    FILTER_NEXT,
    SKIP_WHILE_NEXT,
    FILTER_MAP_IDENTITY,
    MAP_IDENTITY,
    MANUAL_FILTER_MAP,
    MANUAL_FIND_MAP,
    OPTION_FILTER_MAP,
    FILTER_MAP_NEXT,
    FLAT_MAP_IDENTITY,
    MAP_FLATTEN,
    ITERATOR_STEP_BY_ZERO,
    ITER_NEXT_SLICE,
    ITER_COUNT,
    ITER_NTH,
    ITER_NTH_ZERO,
    BYTES_NTH,
    ITER_SKIP_NEXT,
    GET_UNWRAP,
    STRING_EXTEND_CHARS,
    ITER_CLONED_COLLECT,
    USELESS_ASREF,
    UNNECESSARY_FOLD,
    UNNECESSARY_FILTER_MAP,
    INTO_ITER_ON_REF,
    SUSPICIOUS_MAP,
    UNINIT_ASSUMED_INIT,
    MANUAL_SATURATING_ARITHMETIC,
    ZST_OFFSET,
    FILETYPE_IS_FILE,
    OPTION_AS_REF_DEREF,
    UNNECESSARY_LAZY_EVALUATIONS,
    MAP_COLLECT_RESULT_UNIT,
    FROM_ITER_INSTEAD_OF_COLLECT,
    INSPECT_FOR_EACH,
    IMPLICIT_CLONE,
    SUSPICIOUS_SPLITN,
<<<<<<< HEAD
    MANUAL_STR_REPEAT
=======
    MANUAL_STR_REPEAT,
    APPEND_INSTEAD_OF_EXTEND
>>>>>>> 7c9da3c1
]);

/// Extracts a method call name, args, and `Span` of the method name.
fn method_call<'tcx>(recv: &'tcx hir::Expr<'tcx>) -> Option<(SymbolStr, &'tcx [hir::Expr<'tcx>], Span)> {
    if let ExprKind::MethodCall(path, span, args, _) = recv.kind {
        if !args.iter().any(|e| e.span.from_expansion()) {
            return Some((path.ident.name.as_str(), args, span));
        }
    }
    None
}

/// Same as `method_call` but the `SymbolStr` is dereferenced into a temporary `&str`
macro_rules! method_call {
    ($expr:expr) => {
        method_call($expr)
            .as_ref()
            .map(|&(ref name, args, span)| (&**name, args, span))
    };
}

impl<'tcx> LateLintPass<'tcx> for Methods {
    fn check_expr(&mut self, cx: &LateContext<'tcx>, expr: &'tcx hir::Expr<'_>) {
        if in_macro(expr.span) {
            return;
        }

        check_methods(cx, expr, self.msrv.as_ref());

        match expr.kind {
            hir::ExprKind::Call(func, args) => {
                from_iter_instead_of_collect::check(cx, expr, args, func);
            },
            hir::ExprKind::MethodCall(method_call, ref method_span, args, _) => {
                or_fun_call::check(cx, expr, *method_span, &method_call.ident.as_str(), args);
                expect_fun_call::check(cx, expr, *method_span, &method_call.ident.as_str(), args);
                clone_on_copy::check(cx, expr, method_call.ident.name, args);
                clone_on_ref_ptr::check(cx, expr, method_call.ident.name, args);
                inefficient_to_string::check(cx, expr, method_call.ident.name, args);
                single_char_add_str::check(cx, expr, args);
                into_iter_on_ref::check(cx, expr, *method_span, method_call.ident.name, args);
                single_char_pattern::check(cx, expr, method_call.ident.name, args);
            },
            hir::ExprKind::Binary(op, lhs, rhs) if op.node == hir::BinOpKind::Eq || op.node == hir::BinOpKind::Ne => {
                let mut info = BinaryExprInfo {
                    expr,
                    chain: lhs,
                    other: rhs,
                    eq: op.node == hir::BinOpKind::Eq,
                };
                lint_binary_expr_with_method_call(cx, &mut info);
            },
            _ => (),
        }
    }

    #[allow(clippy::too_many_lines)]
    fn check_impl_item(&mut self, cx: &LateContext<'tcx>, impl_item: &'tcx hir::ImplItem<'_>) {
        if in_external_macro(cx.sess(), impl_item.span) {
            return;
        }
        let name = impl_item.ident.name.as_str();
        let parent = cx.tcx.hir().get_parent_item(impl_item.hir_id());
        let item = cx.tcx.hir().expect_item(parent);
        let self_ty = cx.tcx.type_of(item.def_id);

        let implements_trait = matches!(item.kind, hir::ItemKind::Impl(hir::Impl { of_trait: Some(_), .. }));
        if_chain! {
            if let hir::ImplItemKind::Fn(ref sig, id) = impl_item.kind;
            if let Some(first_arg) = iter_input_pats(sig.decl, cx.tcx.hir().body(id)).next();

            let method_sig = cx.tcx.fn_sig(impl_item.def_id);
            let method_sig = cx.tcx.erase_late_bound_regions(method_sig);

            let first_arg_ty = &method_sig.inputs().iter().next();

            // check conventions w.r.t. conversion method names and predicates
            if let Some(first_arg_ty) = first_arg_ty;

            then {
                // if this impl block implements a trait, lint in trait definition instead
                if !implements_trait && cx.access_levels.is_exported(impl_item.hir_id()) {
                    // check missing trait implementations
                    for method_config in &TRAIT_METHODS {
                        if name == method_config.method_name &&
                            sig.decl.inputs.len() == method_config.param_count &&
                            method_config.output_type.matches(&sig.decl.output) &&
                            method_config.self_kind.matches(cx, self_ty, first_arg_ty) &&
                            fn_header_equals(method_config.fn_header, sig.header) &&
                            method_config.lifetime_param_cond(impl_item)
                        {
                            span_lint_and_help(
                                cx,
                                SHOULD_IMPLEMENT_TRAIT,
                                impl_item.span,
                                &format!(
                                    "method `{}` can be confused for the standard trait method `{}::{}`",
                                    method_config.method_name,
                                    method_config.trait_name,
                                    method_config.method_name
                                ),
                                None,
                                &format!(
                                    "consider implementing the trait `{}` or choosing a less ambiguous method name",
                                    method_config.trait_name
                                )
                            );
                        }
                    }
                }

                if sig.decl.implicit_self.has_implicit_self()
                    && !(self.avoid_breaking_exported_api
                        && cx.access_levels.is_exported(impl_item.hir_id()))
                {
                    wrong_self_convention::check(
                        cx,
                        &name,
                        self_ty,
                        first_arg_ty,
                        first_arg.pat.span,
                        implements_trait,
                        false
                    );
                }
            }
        }

        // if this impl block implements a trait, lint in trait definition instead
        if implements_trait {
            return;
        }

        if let hir::ImplItemKind::Fn(_, _) = impl_item.kind {
            let ret_ty = return_ty(cx, impl_item.hir_id());

            // walk the return type and check for Self (this does not check associated types)
            if let Some(self_adt) = self_ty.ty_adt_def() {
                if contains_adt_constructor(ret_ty, self_adt) {
                    return;
                }
            } else if contains_ty(ret_ty, self_ty) {
                return;
            }

            // if return type is impl trait, check the associated types
            if let ty::Opaque(def_id, _) = *ret_ty.kind() {
                // one of the associated types must be Self
                for &(predicate, _span) in cx.tcx.explicit_item_bounds(def_id) {
                    if let ty::PredicateKind::Projection(projection_predicate) = predicate.kind().skip_binder() {
                        // walk the associated type and check for Self
                        if let Some(self_adt) = self_ty.ty_adt_def() {
                            if contains_adt_constructor(projection_predicate.ty, self_adt) {
                                return;
                            }
                        } else if contains_ty(projection_predicate.ty, self_ty) {
                            return;
                        }
                    }
                }
            }

            if name == "new" && !TyS::same_type(ret_ty, self_ty) {
                span_lint(
                    cx,
                    NEW_RET_NO_SELF,
                    impl_item.span,
                    "methods called `new` usually return `Self`",
                );
            }
        }
    }

    fn check_trait_item(&mut self, cx: &LateContext<'tcx>, item: &'tcx TraitItem<'_>) {
        if in_external_macro(cx.tcx.sess, item.span) {
            return;
        }

        if_chain! {
            if let TraitItemKind::Fn(ref sig, _) = item.kind;
            if sig.decl.implicit_self.has_implicit_self();
            if let Some(first_arg_ty) = sig.decl.inputs.iter().next();

            then {
                let first_arg_span = first_arg_ty.span;
                let first_arg_ty = hir_ty_to_ty(cx.tcx, first_arg_ty);
                let self_ty = TraitRef::identity(cx.tcx, item.def_id.to_def_id()).self_ty();
                wrong_self_convention::check(
                    cx,
                    &item.ident.name.as_str(),
                    self_ty,
                    first_arg_ty,
                    first_arg_span,
                    false,
                    true
                );
            }
        }

        if_chain! {
            if item.ident.name == sym::new;
            if let TraitItemKind::Fn(_, _) = item.kind;
            let ret_ty = return_ty(cx, item.hir_id());
            let self_ty = TraitRef::identity(cx.tcx, item.def_id.to_def_id()).self_ty();
            if !contains_ty(ret_ty, self_ty);

            then {
                span_lint(
                    cx,
                    NEW_RET_NO_SELF,
                    item.span,
                    "methods called `new` usually return `Self`",
                );
            }
        }
    }

    extract_msrv_attr!(LateContext);
}

#[allow(clippy::too_many_lines)]
fn check_methods<'tcx>(cx: &LateContext<'tcx>, expr: &'tcx Expr<'_>, msrv: Option<&RustcVersion>) {
    if let Some((name, [recv, args @ ..], span)) = method_call!(expr) {
        match (name, args) {
            ("add" | "offset" | "sub" | "wrapping_offset" | "wrapping_add" | "wrapping_sub", [recv, _]) => {
                zst_offset::check(cx, expr, recv);
            },
            ("and_then", [arg]) => {
                let biom_option_linted = bind_instead_of_map::OptionAndThenSome::check(cx, expr, recv, arg);
                let biom_result_linted = bind_instead_of_map::ResultAndThenOk::check(cx, expr, recv, arg);
                if !biom_option_linted && !biom_result_linted {
                    unnecessary_lazy_eval::check(cx, expr, recv, arg, "and");
                }
            },
            ("as_mut", []) => useless_asref::check(cx, expr, "as_mut", recv),
            ("as_ref", []) => useless_asref::check(cx, expr, "as_ref", recv),
            ("assume_init", []) => uninit_assumed_init::check(cx, expr, recv),
            ("cloned", []) => cloned_instead_of_copied::check(cx, expr, recv, span, msrv),
            ("collect", []) => match method_call!(recv) {
                Some(("cloned", [recv2], _)) => iter_cloned_collect::check(cx, expr, recv2),
                Some(("map", [m_recv, m_arg], _)) => {
                    map_collect_result_unit::check(cx, expr, m_recv, m_arg, recv);
                },
                Some(("take", [take_self_arg, take_arg], _)) => {
                    if meets_msrv(msrv, &msrvs::STR_REPEAT) {
                        manual_str_repeat::check(cx, expr, recv, take_self_arg, take_arg);
                    }
                },
                _ => {},
            },
            ("count", []) => match method_call!(recv) {
                Some((name @ ("into_iter" | "iter" | "iter_mut"), [recv2], _)) => {
                    iter_count::check(cx, expr, recv2, name);
                },
                Some(("map", [_, arg], _)) => suspicious_map::check(cx, expr, recv, arg),
                _ => {},
            },
            ("expect", [_]) => match method_call!(recv) {
                Some(("ok", [recv], _)) => ok_expect::check(cx, expr, recv),
                _ => expect_used::check(cx, expr, recv),
            },
            ("extend", [arg]) => {
                string_extend_chars::check(cx, expr, recv, arg);
                append_instead_of_extend::check(cx, expr, recv, arg);
            },
            ("filter_map", [arg]) => {
                unnecessary_filter_map::check(cx, expr, arg);
                filter_map_identity::check(cx, expr, arg, span);
            },
            ("flat_map", [arg]) => {
                flat_map_identity::check(cx, expr, arg, span);
                flat_map_option::check(cx, expr, arg, span);
            },
            ("flatten", []) => {
                if let Some(("map", [recv, map_arg], _)) = method_call!(recv) {
                    map_flatten::check(cx, expr, recv, map_arg);
                }
            },
            ("fold", [init, acc]) => unnecessary_fold::check(cx, expr, init, acc, span),
            ("for_each", [_]) => {
                if let Some(("inspect", [_, _], span2)) = method_call!(recv) {
                    inspect_for_each::check(cx, expr, span2);
                }
            },
            ("get_or_insert_with", [arg]) => unnecessary_lazy_eval::check(cx, expr, recv, arg, "get_or_insert"),
            ("is_file", []) => filetype_is_file::check(cx, expr, recv),
            ("is_none", []) => check_is_some_is_none(cx, expr, recv, false),
            ("is_some", []) => check_is_some_is_none(cx, expr, recv, true),
            ("map", [m_arg]) => {
                if let Some((name, [recv2, args @ ..], span2)) = method_call!(recv) {
                    match (name, args) {
                        ("as_mut", []) => option_as_ref_deref::check(cx, expr, recv2, m_arg, true, msrv),
                        ("as_ref", []) => option_as_ref_deref::check(cx, expr, recv2, m_arg, false, msrv),
                        ("filter", [f_arg]) => {
                            filter_map::check(cx, expr, recv2, f_arg, span2, recv, m_arg, span, false);
                        },
                        ("find", [f_arg]) => filter_map::check(cx, expr, recv2, f_arg, span2, recv, m_arg, span, true),
                        _ => {},
                    }
                }
                map_identity::check(cx, expr, recv, m_arg, span);
            },
            ("map_or", [def, map]) => option_map_or_none::check(cx, expr, recv, def, map),
            ("next", []) => {
                if let Some((name, [recv, args @ ..], _)) = method_call!(recv) {
                    match (name, args) {
                        ("filter", [arg]) => filter_next::check(cx, expr, recv, arg),
                        ("filter_map", [arg]) => filter_map_next::check(cx, expr, recv, arg, msrv),
                        ("iter", []) => iter_next_slice::check(cx, expr, recv),
                        ("skip", [arg]) => iter_skip_next::check(cx, expr, recv, arg),
                        ("skip_while", [_]) => skip_while_next::check(cx, expr),
                        _ => {},
                    }
                }
            },
            ("nth", [n_arg]) => match method_call!(recv) {
                Some(("bytes", [recv2], _)) => bytes_nth::check(cx, expr, recv2, n_arg),
                Some(("iter", [recv2], _)) => iter_nth::check(cx, expr, recv2, recv, n_arg, false),
                Some(("iter_mut", [recv2], _)) => iter_nth::check(cx, expr, recv2, recv, n_arg, true),
                _ => iter_nth_zero::check(cx, expr, recv, n_arg),
            },
            ("ok_or_else", [arg]) => unnecessary_lazy_eval::check(cx, expr, recv, arg, "ok_or"),
            ("or_else", [arg]) => {
                if !bind_instead_of_map::ResultOrElseErrInfo::check(cx, expr, recv, arg) {
                    unnecessary_lazy_eval::check(cx, expr, recv, arg, "or");
                }
            },
            ("splitn" | "splitn_mut" | "rsplitn" | "rsplitn_mut", [count_arg, _]) => {
                suspicious_splitn::check(cx, name, expr, recv, count_arg);
            },
            ("step_by", [arg]) => iterator_step_by_zero::check(cx, expr, arg),
            ("to_os_string" | "to_owned" | "to_path_buf" | "to_vec", []) => {
                implicit_clone::check(cx, name, expr, recv, span);
            },
            ("unwrap", []) => match method_call!(recv) {
                Some(("get", [recv, get_arg], _)) => get_unwrap::check(cx, expr, recv, get_arg, false),
                Some(("get_mut", [recv, get_arg], _)) => get_unwrap::check(cx, expr, recv, get_arg, true),
                _ => unwrap_used::check(cx, expr, recv),
            },
            ("unwrap_or", [u_arg]) => match method_call!(recv) {
                Some((arith @ ("checked_add" | "checked_sub" | "checked_mul"), [lhs, rhs], _)) => {
                    manual_saturating_arithmetic::check(cx, expr, lhs, rhs, u_arg, &arith["checked_".len()..]);
                },
                Some(("map", [m_recv, m_arg], span)) => {
                    option_map_unwrap_or::check(cx, expr, m_recv, m_arg, recv, u_arg, span);
                },
                _ => {},
            },
            ("unwrap_or_else", [u_arg]) => match method_call!(recv) {
                Some(("map", [recv, map_arg], _)) if map_unwrap_or::check(cx, expr, recv, map_arg, u_arg, msrv) => {},
                _ => unnecessary_lazy_eval::check(cx, expr, recv, u_arg, "unwrap_or"),
            },
            _ => {},
        }
    }
}

fn check_is_some_is_none(cx: &LateContext<'_>, expr: &Expr<'_>, recv: &Expr<'_>, is_some: bool) {
    if let Some((name @ ("find" | "position" | "rposition"), [f_recv, arg], span)) = method_call!(recv) {
        search_is_some::check(cx, expr, name, is_some, f_recv, arg, recv, span);
    }
}

/// Used for `lint_binary_expr_with_method_call`.
#[derive(Copy, Clone)]
struct BinaryExprInfo<'a> {
    expr: &'a hir::Expr<'a>,
    chain: &'a hir::Expr<'a>,
    other: &'a hir::Expr<'a>,
    eq: bool,
}

/// Checks for the `CHARS_NEXT_CMP` and `CHARS_LAST_CMP` lints.
fn lint_binary_expr_with_method_call(cx: &LateContext<'_>, info: &mut BinaryExprInfo<'_>) {
    macro_rules! lint_with_both_lhs_and_rhs {
        ($func:expr, $cx:expr, $info:ident) => {
            if !$func($cx, $info) {
                ::std::mem::swap(&mut $info.chain, &mut $info.other);
                if $func($cx, $info) {
                    return;
                }
            }
        };
    }

    lint_with_both_lhs_and_rhs!(chars_next_cmp::check, cx, info);
    lint_with_both_lhs_and_rhs!(chars_last_cmp::check, cx, info);
    lint_with_both_lhs_and_rhs!(chars_next_cmp_with_unwrap::check, cx, info);
    lint_with_both_lhs_and_rhs!(chars_last_cmp_with_unwrap::check, cx, info);
}

const FN_HEADER: hir::FnHeader = hir::FnHeader {
    unsafety: hir::Unsafety::Normal,
    constness: hir::Constness::NotConst,
    asyncness: hir::IsAsync::NotAsync,
    abi: rustc_target::spec::abi::Abi::Rust,
};

struct ShouldImplTraitCase {
    trait_name: &'static str,
    method_name: &'static str,
    param_count: usize,
    fn_header: hir::FnHeader,
    // implicit self kind expected (none, self, &self, ...)
    self_kind: SelfKind,
    // checks against the output type
    output_type: OutType,
    // certain methods with explicit lifetimes can't implement the equivalent trait method
    lint_explicit_lifetime: bool,
}
impl ShouldImplTraitCase {
    const fn new(
        trait_name: &'static str,
        method_name: &'static str,
        param_count: usize,
        fn_header: hir::FnHeader,
        self_kind: SelfKind,
        output_type: OutType,
        lint_explicit_lifetime: bool,
    ) -> ShouldImplTraitCase {
        ShouldImplTraitCase {
            trait_name,
            method_name,
            param_count,
            fn_header,
            self_kind,
            output_type,
            lint_explicit_lifetime,
        }
    }

    fn lifetime_param_cond(&self, impl_item: &hir::ImplItem<'_>) -> bool {
        self.lint_explicit_lifetime
            || !impl_item.generics.params.iter().any(|p| {
                matches!(
                    p.kind,
                    hir::GenericParamKind::Lifetime {
                        kind: hir::LifetimeParamKind::Explicit
                    }
                )
            })
    }
}

#[rustfmt::skip]
const TRAIT_METHODS: [ShouldImplTraitCase; 30] = [
    ShouldImplTraitCase::new("std::ops::Add", "add",  2,  FN_HEADER,  SelfKind::Value,  OutType::Any, true),
    ShouldImplTraitCase::new("std::convert::AsMut", "as_mut",  1,  FN_HEADER,  SelfKind::RefMut,  OutType::Ref, true),
    ShouldImplTraitCase::new("std::convert::AsRef", "as_ref",  1,  FN_HEADER,  SelfKind::Ref,  OutType::Ref, true),
    ShouldImplTraitCase::new("std::ops::BitAnd", "bitand",  2,  FN_HEADER,  SelfKind::Value,  OutType::Any, true),
    ShouldImplTraitCase::new("std::ops::BitOr", "bitor",  2,  FN_HEADER,  SelfKind::Value,  OutType::Any, true),
    ShouldImplTraitCase::new("std::ops::BitXor", "bitxor",  2,  FN_HEADER,  SelfKind::Value,  OutType::Any, true),
    ShouldImplTraitCase::new("std::borrow::Borrow", "borrow",  1,  FN_HEADER,  SelfKind::Ref,  OutType::Ref, true),
    ShouldImplTraitCase::new("std::borrow::BorrowMut", "borrow_mut",  1,  FN_HEADER,  SelfKind::RefMut,  OutType::Ref, true),
    ShouldImplTraitCase::new("std::clone::Clone", "clone",  1,  FN_HEADER,  SelfKind::Ref,  OutType::Any, true),
    ShouldImplTraitCase::new("std::cmp::Ord", "cmp",  2,  FN_HEADER,  SelfKind::Ref,  OutType::Any, true),
    // FIXME: default doesn't work
    ShouldImplTraitCase::new("std::default::Default", "default",  0,  FN_HEADER,  SelfKind::No,  OutType::Any, true),
    ShouldImplTraitCase::new("std::ops::Deref", "deref",  1,  FN_HEADER,  SelfKind::Ref,  OutType::Ref, true),
    ShouldImplTraitCase::new("std::ops::DerefMut", "deref_mut",  1,  FN_HEADER,  SelfKind::RefMut,  OutType::Ref, true),
    ShouldImplTraitCase::new("std::ops::Div", "div",  2,  FN_HEADER,  SelfKind::Value,  OutType::Any, true),
    ShouldImplTraitCase::new("std::ops::Drop", "drop",  1,  FN_HEADER,  SelfKind::RefMut,  OutType::Unit, true),
    ShouldImplTraitCase::new("std::cmp::PartialEq", "eq",  2,  FN_HEADER,  SelfKind::Ref,  OutType::Bool, true),
    ShouldImplTraitCase::new("std::iter::FromIterator", "from_iter",  1,  FN_HEADER,  SelfKind::No,  OutType::Any, true),
    ShouldImplTraitCase::new("std::str::FromStr", "from_str",  1,  FN_HEADER,  SelfKind::No,  OutType::Any, true),
    ShouldImplTraitCase::new("std::hash::Hash", "hash",  2,  FN_HEADER,  SelfKind::Ref,  OutType::Unit, true),
    ShouldImplTraitCase::new("std::ops::Index", "index",  2,  FN_HEADER,  SelfKind::Ref,  OutType::Ref, true),
    ShouldImplTraitCase::new("std::ops::IndexMut", "index_mut",  2,  FN_HEADER,  SelfKind::RefMut,  OutType::Ref, true),
    ShouldImplTraitCase::new("std::iter::IntoIterator", "into_iter",  1,  FN_HEADER,  SelfKind::Value,  OutType::Any, true),
    ShouldImplTraitCase::new("std::ops::Mul", "mul",  2,  FN_HEADER,  SelfKind::Value,  OutType::Any, true),
    ShouldImplTraitCase::new("std::ops::Neg", "neg",  1,  FN_HEADER,  SelfKind::Value,  OutType::Any, true),
    ShouldImplTraitCase::new("std::iter::Iterator", "next",  1,  FN_HEADER,  SelfKind::RefMut,  OutType::Any, false),
    ShouldImplTraitCase::new("std::ops::Not", "not",  1,  FN_HEADER,  SelfKind::Value,  OutType::Any, true),
    ShouldImplTraitCase::new("std::ops::Rem", "rem",  2,  FN_HEADER,  SelfKind::Value,  OutType::Any, true),
    ShouldImplTraitCase::new("std::ops::Shl", "shl",  2,  FN_HEADER,  SelfKind::Value,  OutType::Any, true),
    ShouldImplTraitCase::new("std::ops::Shr", "shr",  2,  FN_HEADER,  SelfKind::Value,  OutType::Any, true),
    ShouldImplTraitCase::new("std::ops::Sub", "sub",  2,  FN_HEADER,  SelfKind::Value,  OutType::Any, true),
];

#[derive(Clone, Copy, PartialEq, Debug)]
enum SelfKind {
    Value,
    Ref,
    RefMut,
    No,
}

impl SelfKind {
    fn matches<'a>(self, cx: &LateContext<'a>, parent_ty: Ty<'a>, ty: Ty<'a>) -> bool {
        fn matches_value<'a>(cx: &LateContext<'a>, parent_ty: Ty<'_>, ty: Ty<'_>) -> bool {
            if ty == parent_ty {
                true
            } else if ty.is_box() {
                ty.boxed_ty() == parent_ty
            } else if is_type_diagnostic_item(cx, ty, sym::Rc) || is_type_diagnostic_item(cx, ty, sym::Arc) {
                if let ty::Adt(_, substs) = ty.kind() {
                    substs.types().next().map_or(false, |t| t == parent_ty)
                } else {
                    false
                }
            } else {
                false
            }
        }

        fn matches_ref<'a>(cx: &LateContext<'a>, mutability: hir::Mutability, parent_ty: Ty<'a>, ty: Ty<'a>) -> bool {
            if let ty::Ref(_, t, m) = *ty.kind() {
                return m == mutability && t == parent_ty;
            }

            let trait_path = match mutability {
                hir::Mutability::Not => &paths::ASREF_TRAIT,
                hir::Mutability::Mut => &paths::ASMUT_TRAIT,
            };

            let trait_def_id = match get_trait_def_id(cx, trait_path) {
                Some(did) => did,
                None => return false,
            };
            implements_trait(cx, ty, trait_def_id, &[parent_ty.into()])
        }

        match self {
            Self::Value => matches_value(cx, parent_ty, ty),
            Self::Ref => matches_ref(cx, hir::Mutability::Not, parent_ty, ty) || ty == parent_ty && is_copy(cx, ty),
            Self::RefMut => matches_ref(cx, hir::Mutability::Mut, parent_ty, ty),
            Self::No => ty != parent_ty,
        }
    }

    #[must_use]
    fn description(self) -> &'static str {
        match self {
            Self::Value => "`self` by value",
            Self::Ref => "`self` by reference",
            Self::RefMut => "`self` by mutable reference",
            Self::No => "no `self`",
        }
    }
}

#[derive(Clone, Copy)]
enum OutType {
    Unit,
    Bool,
    Any,
    Ref,
}

impl OutType {
    fn matches(self, ty: &hir::FnRetTy<'_>) -> bool {
        let is_unit = |ty: &hir::Ty<'_>| matches!(ty.kind, hir::TyKind::Tup(&[]));
        match (self, ty) {
            (Self::Unit, &hir::FnRetTy::DefaultReturn(_)) => true,
            (Self::Unit, &hir::FnRetTy::Return(ty)) if is_unit(ty) => true,
            (Self::Bool, &hir::FnRetTy::Return(ty)) if is_bool(ty) => true,
            (Self::Any, &hir::FnRetTy::Return(ty)) if !is_unit(ty) => true,
            (Self::Ref, &hir::FnRetTy::Return(ty)) => matches!(ty.kind, hir::TyKind::Rptr(_, _)),
            _ => false,
        }
    }
}

fn is_bool(ty: &hir::Ty<'_>) -> bool {
    if let hir::TyKind::Path(QPath::Resolved(_, path)) = ty.kind {
        matches!(path.res, Res::PrimTy(PrimTy::Bool))
    } else {
        false
    }
}

fn fn_header_equals(expected: hir::FnHeader, actual: hir::FnHeader) -> bool {
    expected.constness == actual.constness
        && expected.unsafety == actual.unsafety
        && expected.asyncness == actual.asyncness
}<|MERGE_RESOLUTION|>--- conflicted
+++ resolved
@@ -1810,12 +1810,8 @@
     INSPECT_FOR_EACH,
     IMPLICIT_CLONE,
     SUSPICIOUS_SPLITN,
-<<<<<<< HEAD
-    MANUAL_STR_REPEAT
-=======
     MANUAL_STR_REPEAT,
     APPEND_INSTEAD_OF_EXTEND
->>>>>>> 7c9da3c1
 ]);
 
 /// Extracts a method call name, args, and `Span` of the method name.
