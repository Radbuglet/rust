error: this OR pattern can be rewritten using a range
  --> $DIR/manual_range_patterns.rs:8:25
   |
LL |     let _ = matches!(f, 1 | 2 | 3 | 4 | 5 | 6 | 7 | 8 | 9 | 10);
   |                         ^^^^^^^^^^^^^^^^^^^^^^^^^^^^^^^^^^^^^^ help: try: `1..=10`
   |
   = note: `-D clippy::manual-range-patterns` implied by `-D warnings`
   = help: to override `-D warnings` add `#[allow(clippy::manual_range_patterns)]`

error: this OR pattern can be rewritten using a range
  --> $DIR/manual_range_patterns.rs:9:25
   |
LL |     let _ = matches!(f, 4 | 2 | 3 | 1 | 5 | 6 | 9 | 7 | 8 | 10);
   |                         ^^^^^^^^^^^^^^^^^^^^^^^^^^^^^^^^^^^^^^ help: try: `1..=10`

error: this OR pattern can be rewritten using a range
<<<<<<< HEAD
=======
  --> $DIR/manual_range_patterns.rs:16:25
   |
LL |     let _ = matches!(f, 1 | (2..=4));
   |                         ^^^^^^^^^^^ help: try: `1..=4`

error: this OR pattern can be rewritten using a range
  --> $DIR/manual_range_patterns.rs:17:25
   |
LL |     let _ = matches!(f, 1 | (2..4));
   |                         ^^^^^^^^^^ help: try: `1..4`

error: this OR pattern can be rewritten using a range
>>>>>>> 6150bf5b
  --> $DIR/manual_range_patterns.rs:18:25
   |
LL |     let _ = matches!(f, (1..=10) | (2..=13) | (14..=48324728) | 48324729);
   |                         ^^^^^^^^^^^^^^^^^^^^^^^^^^^^^^^^^^^^^^^^^^^^^^^^ help: try: `1..=48324729`

error: this OR pattern can be rewritten using a range
  --> $DIR/manual_range_patterns.rs:19:25
   |
LL |     let _ = matches!(f, 0 | (1..=10) | 48324730 | (2..=13) | (14..=48324728) | 48324729);
   |                         ^^^^^^^^^^^^^^^^^^^^^^^^^^^^^^^^^^^^^^^^^^^^^^^^^^^^^^^^^^^^^^^ help: try: `0..=48324730`

error: this OR pattern can be rewritten using a range
  --> $DIR/manual_range_patterns.rs:20:25
   |
LL |     let _ = matches!(f, 0..=1 | 0..=2 | 0..=3);
   |                         ^^^^^^^^^^^^^^^^^^^^^ help: try: `0..=3`

error: this OR pattern can be rewritten using a range
  --> $DIR/manual_range_patterns.rs:23:9
   |
LL |         1 | 2 | 3 | 4 | 5 | 6 | 7 | 8 | 9 | 10 => true,
   |         ^^^^^^^^^^^^^^^^^^^^^^^^^^^^^^^^^^^^^^ help: try: `1..=10`

error: this OR pattern can be rewritten using a range
  --> $DIR/manual_range_patterns.rs:26:25
   |
LL |     let _ = matches!(f, -1 | -5 | 3 | -2 | -4 | -3 | 0 | 1 | 2);
   |                         ^^^^^^^^^^^^^^^^^^^^^^^^^^^^^^^^^^^^^^ help: try: `-5..=3`

error: this OR pattern can be rewritten using a range
  --> $DIR/manual_range_patterns.rs:28:25
   |
LL |     let _ = matches!(f, -1_000_000..=1_000_000 | -1_000_001 | 1_000_001);
   |                         ^^^^^^^^^^^^^^^^^^^^^^^^^^^^^^^^^^^^^^^^^^^^^^^ help: try: `-1_000_001..=1_000_001`

error: this OR pattern can be rewritten using a range
  --> $DIR/manual_range_patterns.rs:31:17
   |
LL |     matches!(f, 0x00 | 0x01 | 0x02 | 0x03);
   |                 ^^^^^^^^^^^^^^^^^^^^^^^^^ help: try: `0x00..=0x03`

error: this OR pattern can be rewritten using a range
  --> $DIR/manual_range_patterns.rs:32:17
   |
LL |     matches!(f, 0x00..=0x05 | 0x06 | 0x07);
   |                 ^^^^^^^^^^^^^^^^^^^^^^^^^ help: try: `0x00..=0x07`

error: this OR pattern can be rewritten using a range
  --> $DIR/manual_range_patterns.rs:33:17
   |
LL |     matches!(f, -0x09 | -0x08 | -0x07..=0x00);
   |                 ^^^^^^^^^^^^^^^^^^^^^^^^^^^^ help: try: `-0x09..=0x00`

error: this OR pattern can be rewritten using a range
  --> $DIR/manual_range_patterns.rs:35:17
   |
LL |     matches!(f, 0..5 | 5);
   |                 ^^^^^^^^ help: try: `0..=5`

error: this OR pattern can be rewritten using a range
  --> $DIR/manual_range_patterns.rs:36:17
   |
LL |     matches!(f, 0 | 1..5);
   |                 ^^^^^^^^ help: try: `0..5`

error: this OR pattern can be rewritten using a range
  --> $DIR/manual_range_patterns.rs:38:17
   |
LL |     matches!(f, 0..=5 | 6..10);
   |                 ^^^^^^^^^^^^^ help: try: `0..10`

error: this OR pattern can be rewritten using a range
  --> $DIR/manual_range_patterns.rs:39:17
   |
LL |     matches!(f, 0..5 | 5..=10);
   |                 ^^^^^^^^^^^^^ help: try: `0..=10`

error: this OR pattern can be rewritten using a range
  --> $DIR/manual_range_patterns.rs:40:17
   |
LL |     matches!(f, 5..=10 | 0..5);
   |                 ^^^^^^^^^^^^^ help: try: `0..=10`

error: this OR pattern can be rewritten using a range
<<<<<<< HEAD
  --> $DIR/manual_range_patterns.rs:33:26
=======
  --> $DIR/manual_range_patterns.rs:44:26
>>>>>>> 6150bf5b
   |
LL |             matches!($e, 1 | 2 | 3 | 4 | 5 | 6 | 7 | 8 | 9 | 10)
   |                          ^^^^^^^^^^^^^^^^^^^^^^^^^^^^^^^^^^^^^^ help: try: `1..=10`
...
LL |     mac!(f);
   |     ------- in this macro invocation
   |
   = note: this error originates in the macro `mac` (in Nightly builds, run with -Z macro-backtrace for more info)

error: aborting due to 19 previous errors
<|MERGE_RESOLUTION|>--- conflicted
+++ resolved
@@ -14,8 +14,6 @@
    |                         ^^^^^^^^^^^^^^^^^^^^^^^^^^^^^^^^^^^^^^ help: try: `1..=10`
 
 error: this OR pattern can be rewritten using a range
-<<<<<<< HEAD
-=======
   --> $DIR/manual_range_patterns.rs:16:25
    |
 LL |     let _ = matches!(f, 1 | (2..=4));
@@ -28,7 +26,6 @@
    |                         ^^^^^^^^^^ help: try: `1..4`
 
 error: this OR pattern can be rewritten using a range
->>>>>>> 6150bf5b
   --> $DIR/manual_range_patterns.rs:18:25
    |
 LL |     let _ = matches!(f, (1..=10) | (2..=13) | (14..=48324728) | 48324729);
@@ -113,11 +110,7 @@
    |                 ^^^^^^^^^^^^^ help: try: `0..=10`
 
 error: this OR pattern can be rewritten using a range
-<<<<<<< HEAD
-  --> $DIR/manual_range_patterns.rs:33:26
-=======
   --> $DIR/manual_range_patterns.rs:44:26
->>>>>>> 6150bf5b
    |
 LL |             matches!($e, 1 | 2 | 3 | 4 | 5 | 6 | 7 | 8 | 9 | 10)
    |                          ^^^^^^^^^^^^^^^^^^^^^^^^^^^^^^^^^^^^^^ help: try: `1..=10`
